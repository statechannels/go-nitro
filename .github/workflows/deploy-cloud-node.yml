name: Deploy to DigitalOcean

on:
  workflow_dispatch:

jobs:
  deploy:
    runs-on: ubuntu-latest

    steps:
      - name: Checkout code
        uses: actions/checkout@v3

      - name: Build Docker image
        run: make docker/cloud/build

      - name: Login to DigitalOcean Docker Registry
        run: docker login -u ${{ secrets.DO_API_KEY }} -p ${{ secrets.DO_API_KEY }} registry.digitalocean.com

      - name: Push Docker image to DigitalOcean
        run: make docker/cloud/push

      - name: Deploy to Droplet
        env:
          SSH_PRIVATE_KEY: ${{ secrets.DO_SSH_PRIVATE_KEY }}
        run: |
          echo "$SSH_PRIVATE_KEY" > private_key.pem
          chmod 600 private_key.pem
          ssh -o StrictHostKeyChecking=no -i private_key.pem root@67.207.88.72 <<'ENDSSH'
            docker pull registry.digitalocean.com/magmo/go-nitro:latest
            docker stop nitro_iris || true
<<<<<<< HEAD
            docker run -it -d --name nitro_iris -p 3005:3005 -p 4005:4005 -p 5005:5005 -e SC_PK=$DO_SC_PK -e CHAIN_PK=$DO_CHAIN_PK -v /var/nitro_iris_store:/app/data registry.digitalocean.com/magmo/go-nitro:latest
=======
            docker run -it -d --name nitro_iris -p 3005:3005 -p 4005:4005 -p 5005:5005 -e SC_PK=${{ secrets.DO_SC_PK }} -e CHAIN_PK=${{ secrets.DO_CHAIN_PK }} registry.digitalocean.com/magmo/go-nitro:latest
>>>>>>> 8189f9fc
          ENDSSH
          rm private_key.pem<|MERGE_RESOLUTION|>--- conflicted
+++ resolved
@@ -29,10 +29,6 @@
           ssh -o StrictHostKeyChecking=no -i private_key.pem root@67.207.88.72 <<'ENDSSH'
             docker pull registry.digitalocean.com/magmo/go-nitro:latest
             docker stop nitro_iris || true
-<<<<<<< HEAD
-            docker run -it -d --name nitro_iris -p 3005:3005 -p 4005:4005 -p 5005:5005 -e SC_PK=$DO_SC_PK -e CHAIN_PK=$DO_CHAIN_PK -v /var/nitro_iris_store:/app/data registry.digitalocean.com/magmo/go-nitro:latest
-=======
-            docker run -it -d --name nitro_iris -p 3005:3005 -p 4005:4005 -p 5005:5005 -e SC_PK=${{ secrets.DO_SC_PK }} -e CHAIN_PK=${{ secrets.DO_CHAIN_PK }} registry.digitalocean.com/magmo/go-nitro:latest
->>>>>>> 8189f9fc
+            docker run -it -d --name nitro_iris -p 3005:3005 -p 4005:4005 -p 5005:5005 -e SC_PK=${{ secrets.DO_SC_PK }} -e CHAIN_PK=${{ secrets.DO_CHAIN_PK }} -v /var/nitro_iris_store:/app/data registry.digitalocean.com/magmo/go-nitro:latest
           ENDSSH
           rm private_key.pem