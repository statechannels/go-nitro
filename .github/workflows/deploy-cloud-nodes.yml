name: Deploy Cloud Nodes

on:
  workflow_dispatch:
    inputs:
      build-image:
        description: 'Build docker image'
        required: false
        default: 'true'
      deploy-iris:
        description: 'Deploy Iris'
        required: false
        default: 'true'
      deploy-anthony:
        description: 'Deploy Anthony'
        required: false
        default: 'true'
      deploy-brad:
        description: 'Deploy Brad'
        required: false
        default: 'true'

jobs:
  build-image:
    runs-on: ubuntu-latest

    steps:
      - name: Checkout code
        if: github.event.inputs.build-image == 'true'
        uses: actions/checkout@v3

      - name: Build Docker image
        if: github.event.inputs.build-image == 'true'
        run: make docker/cloud/build

      - name: Login to DigitalOcean Docker Registry
        if: github.event.inputs.build-image == 'true'
        run: docker login -u ${{ secrets.DO_API_KEY }} -p ${{ secrets.DO_API_KEY }} registry.digitalocean.com

      - name: Push Docker image to DigitalOcean
        if: github.event.inputs.build-image == 'true'
        run: make docker/cloud/push

  deploy-iris:
    needs: build-image
    runs-on: ubuntu-latest
    if: github.event.inputs.deploy-iris == 'true'

    steps:
      - name: Deploy to Droplet
        env:
          DO_API_KEY: ${{ secrets.DO_API_KEY }}
          SSH_PRIVATE_KEY: ${{ secrets.IRIS_SSH_PRIVATE_KEY }}
          SC_PK: ${{ secrets.IRIS_SC_PK }}
          CHAIN_PK: ${{ secrets.IRIS_CHAIN_PK }}
          NITRO_CONFIG_PATH: './nitro_config/iris.toml'
          DROPLET_IP: '67.207.88.72'
          NODE_NAME: 'nitro_iris'
        run: |
          echo "$SSH_PRIVATE_KEY" > private_key.pem
          chmod 600 private_key.pem
          ssh -o StrictHostKeyChecking=no -i private_key.pem root@$DROPLET_IP <<ENDSSH
            docker login -u $DO_API_KEY -p $DO_API_KEY registry.digitalocean.com
            docker pull registry.digitalocean.com/magmo/go-nitro:latest
            docker stop $NODE_NAME || true
            docker rm $NODE_NAME || true
<<<<<<< HEAD
            docker run --restart=unless-stopped -it -d --name $NODE_NAME \
              -p 3005:3005 -p 4005:4005 -p 80:5005 \
              -e NITRO_PUBLIC_IP=$DROPLET_IP \
              -e NITRO_CONFIG_PATH=$NITRO_CONFIG_PATH \
              -e SC_PK=$SC_PK \
              -e CHAIN_PK=$CHAIN_PK \
              -v /var/nitro_store:/app/data \
              registry.digitalocean.com/magmo/go-nitro:latest
=======
            docker run --restart=unless-stopped -it -d --name $NODE_NAME -p 3005:3005 -p 4005:4005 -p 80:5005 -e NITRO_CONFIG_PATH=$NITRO_CONFIG_PATH -e SC_PK=$SC_PK -e CHAIN_PK=$CHAIN_PK -v /var/nitro_store:/app/data -v /etc/letsencrypt:/app/certs registry.digitalocean.com/magmo/go-nitro:latest
>>>>>>> d5f41c09
          ENDSSH
          rm private_key.pem

  deploy-anthony:
    needs: build-image
    runs-on: ubuntu-latest
    if: github.event.inputs.deploy-anthony == 'true'

    steps:
      - name: Deploy to Droplet
        env:
          DO_API_KEY: ${{ secrets.DO_API_KEY }}
          SSH_PRIVATE_KEY: ${{ secrets.ANTHONY_SSH_PRIVATE_KEY }}
          SC_PK: ${{ secrets.ANTHONY_SC_PK }}
          CHAIN_PK: ${{ secrets.ANTHONY_CHAIN_PK }}
          NITRO_CONFIG_PATH: './nitro_config/anthony.toml'
          DROPLET_IP: '134.122.114.102'
          NODE_NAME: 'nitro_anthony'
        run: |
          echo "$SSH_PRIVATE_KEY" > private_key.pem
          chmod 600 private_key.pem
          ssh -o StrictHostKeyChecking=no -i private_key.pem root@$DROPLET_IP <<ENDSSH
            docker login -u $DO_API_KEY -p $DO_API_KEY registry.digitalocean.com
            docker pull registry.digitalocean.com/magmo/go-nitro:latest
            docker stop $NODE_NAME || true
            docker rm $NODE_NAME || true
<<<<<<< HEAD
            docker run --restart=unless-stopped -it -d --name $NODE_NAME \
              -p 3005:3005 -p 4005:4005 -p 80:5005 \
              -e NITRO_PUBLIC_IP=$DROPLET_IP \
              -e NITRO_CONFIG_PATH=$NITRO_CONFIG_PATH \
              -e SC_PK=$SC_PK \
              -e CHAIN_PK=$CHAIN_PK \
              -v /var/nitro_store:/app/data \
              registry.digitalocean.com/magmo/go-nitro:latest
=======
            docker run --restart=unless-stopped -it -d --name $NODE_NAME -p 3005:3005 -p 4005:4005 -p 80:5005 -e NITRO_CONFIG_PATH=$NITRO_CONFIG_PATH -e SC_PK=$SC_PK -e CHAIN_PK=$CHAIN_PK -v /var/nitro_store:/app/data -v /etc/letsencrypt:/app/certs registry.digitalocean.com/magmo/go-nitro:latest
>>>>>>> d5f41c09
          ENDSSH
          rm private_key.pem

  deploy-brad:
    needs: build-image
    runs-on: ubuntu-latest
    if: github.event.inputs.deploy-brad == 'true'

    steps:
      - name: Deploy to Droplet
        env:
          DO_API_KEY: ${{ secrets.DO_API_KEY }}
          SSH_PRIVATE_KEY: ${{ secrets.BRAD_SSH_PRIVATE_KEY }}
          SC_PK: ${{ secrets.BRAD_SC_PK }}
          CHAIN_PK: ${{ secrets.BRAD_CHAIN_PK }}
          NITRO_CONFIG_PATH: './nitro_config/brad.toml'
          DROPLET_IP: '192.81.214.172'
          NODE_NAME: 'nitro_brad'
        run: |
          echo "$SSH_PRIVATE_KEY" > private_key.pem
          chmod 600 private_key.pem
          ssh -o StrictHostKeyChecking=no -i private_key.pem root@$DROPLET_IP <<ENDSSH
            docker login -u $DO_API_KEY -p $DO_API_KEY registry.digitalocean.com
            docker pull registry.digitalocean.com/magmo/go-nitro:latest
            docker stop $NODE_NAME || true
            docker rm $NODE_NAME || true
<<<<<<< HEAD
            docker run --restart=unless-stopped -it -d --name $NODE_NAME \
              -p 3005:3005 -p 4005:4005 -p 80:5005 \
              -e NITRO_PUBLIC_IP=$DROPLET_IP \
              -e NITRO_CONFIG_PATH=$NITRO_CONFIG_PATH \
              -e SC_PK=$SC_PK \
              -e CHAIN_PK=$CHAIN_PK \
              -v /var/nitro_store:/app/data \
              registry.digitalocean.com/magmo/go-nitro:latest
=======
            docker run --restart=unless-stopped -it -d --name $NODE_NAME -p 3005:3005 -p 4005:4005 -p 80:5005 -e NITRO_CONFIG_PATH=$NITRO_CONFIG_PATH -e SC_PK=$SC_PK -e CHAIN_PK=$CHAIN_PK -v /var/nitro_store:/app/data -v /etc/letsencrypt:/app/certs registry.digitalocean.com/magmo/go-nitro:latest 
>>>>>>> d5f41c09
          ENDSSH
          rm private_key.pem<|MERGE_RESOLUTION|>--- conflicted
+++ resolved
@@ -4,21 +4,21 @@
   workflow_dispatch:
     inputs:
       build-image:
-        description: 'Build docker image'
+        description: "Build docker image"
         required: false
-        default: 'true'
+        default: "true"
       deploy-iris:
-        description: 'Deploy Iris'
+        description: "Deploy Iris"
         required: false
-        default: 'true'
+        default: "true"
       deploy-anthony:
-        description: 'Deploy Anthony'
+        description: "Deploy Anthony"
         required: false
-        default: 'true'
+        default: "true"
       deploy-brad:
-        description: 'Deploy Brad'
+        description: "Deploy Brad"
         required: false
-        default: 'true'
+        default: "true"
 
 jobs:
   build-image:
@@ -53,9 +53,9 @@
           SSH_PRIVATE_KEY: ${{ secrets.IRIS_SSH_PRIVATE_KEY }}
           SC_PK: ${{ secrets.IRIS_SC_PK }}
           CHAIN_PK: ${{ secrets.IRIS_CHAIN_PK }}
-          NITRO_CONFIG_PATH: './nitro_config/iris.toml'
-          DROPLET_IP: '67.207.88.72'
-          NODE_NAME: 'nitro_iris'
+          NITRO_CONFIG_PATH: "./nitro_config/iris.toml"
+          DROPLET_IP: "67.207.88.72"
+          NODE_NAME: "nitro_iris"
         run: |
           echo "$SSH_PRIVATE_KEY" > private_key.pem
           chmod 600 private_key.pem
@@ -64,7 +64,6 @@
             docker pull registry.digitalocean.com/magmo/go-nitro:latest
             docker stop $NODE_NAME || true
             docker rm $NODE_NAME || true
-<<<<<<< HEAD
             docker run --restart=unless-stopped -it -d --name $NODE_NAME \
               -p 3005:3005 -p 4005:4005 -p 80:5005 \
               -e NITRO_PUBLIC_IP=$DROPLET_IP \
@@ -72,10 +71,8 @@
               -e SC_PK=$SC_PK \
               -e CHAIN_PK=$CHAIN_PK \
               -v /var/nitro_store:/app/data \
+              -v /etc/letsencrypt:/app/certs \
               registry.digitalocean.com/magmo/go-nitro:latest
-=======
-            docker run --restart=unless-stopped -it -d --name $NODE_NAME -p 3005:3005 -p 4005:4005 -p 80:5005 -e NITRO_CONFIG_PATH=$NITRO_CONFIG_PATH -e SC_PK=$SC_PK -e CHAIN_PK=$CHAIN_PK -v /var/nitro_store:/app/data -v /etc/letsencrypt:/app/certs registry.digitalocean.com/magmo/go-nitro:latest
->>>>>>> d5f41c09
           ENDSSH
           rm private_key.pem
 
@@ -91,9 +88,9 @@
           SSH_PRIVATE_KEY: ${{ secrets.ANTHONY_SSH_PRIVATE_KEY }}
           SC_PK: ${{ secrets.ANTHONY_SC_PK }}
           CHAIN_PK: ${{ secrets.ANTHONY_CHAIN_PK }}
-          NITRO_CONFIG_PATH: './nitro_config/anthony.toml'
-          DROPLET_IP: '134.122.114.102'
-          NODE_NAME: 'nitro_anthony'
+          NITRO_CONFIG_PATH: "./nitro_config/anthony.toml"
+          DROPLET_IP: "134.122.114.102"
+          NODE_NAME: "nitro_anthony"
         run: |
           echo "$SSH_PRIVATE_KEY" > private_key.pem
           chmod 600 private_key.pem
@@ -102,7 +99,6 @@
             docker pull registry.digitalocean.com/magmo/go-nitro:latest
             docker stop $NODE_NAME || true
             docker rm $NODE_NAME || true
-<<<<<<< HEAD
             docker run --restart=unless-stopped -it -d --name $NODE_NAME \
               -p 3005:3005 -p 4005:4005 -p 80:5005 \
               -e NITRO_PUBLIC_IP=$DROPLET_IP \
@@ -110,10 +106,8 @@
               -e SC_PK=$SC_PK \
               -e CHAIN_PK=$CHAIN_PK \
               -v /var/nitro_store:/app/data \
+              -v /etc/letsencrypt:/app/certs \
               registry.digitalocean.com/magmo/go-nitro:latest
-=======
-            docker run --restart=unless-stopped -it -d --name $NODE_NAME -p 3005:3005 -p 4005:4005 -p 80:5005 -e NITRO_CONFIG_PATH=$NITRO_CONFIG_PATH -e SC_PK=$SC_PK -e CHAIN_PK=$CHAIN_PK -v /var/nitro_store:/app/data -v /etc/letsencrypt:/app/certs registry.digitalocean.com/magmo/go-nitro:latest
->>>>>>> d5f41c09
           ENDSSH
           rm private_key.pem
 
@@ -129,9 +123,9 @@
           SSH_PRIVATE_KEY: ${{ secrets.BRAD_SSH_PRIVATE_KEY }}
           SC_PK: ${{ secrets.BRAD_SC_PK }}
           CHAIN_PK: ${{ secrets.BRAD_CHAIN_PK }}
-          NITRO_CONFIG_PATH: './nitro_config/brad.toml'
-          DROPLET_IP: '192.81.214.172'
-          NODE_NAME: 'nitro_brad'
+          NITRO_CONFIG_PATH: "./nitro_config/brad.toml"
+          DROPLET_IP: "192.81.214.172"
+          NODE_NAME: "nitro_brad"
         run: |
           echo "$SSH_PRIVATE_KEY" > private_key.pem
           chmod 600 private_key.pem
@@ -140,7 +134,6 @@
             docker pull registry.digitalocean.com/magmo/go-nitro:latest
             docker stop $NODE_NAME || true
             docker rm $NODE_NAME || true
-<<<<<<< HEAD
             docker run --restart=unless-stopped -it -d --name $NODE_NAME \
               -p 3005:3005 -p 4005:4005 -p 80:5005 \
               -e NITRO_PUBLIC_IP=$DROPLET_IP \
@@ -148,9 +141,7 @@
               -e SC_PK=$SC_PK \
               -e CHAIN_PK=$CHAIN_PK \
               -v /var/nitro_store:/app/data \
+              -v /etc/letsencrypt:/app/certs \
               registry.digitalocean.com/magmo/go-nitro:latest
-=======
-            docker run --restart=unless-stopped -it -d --name $NODE_NAME -p 3005:3005 -p 4005:4005 -p 80:5005 -e NITRO_CONFIG_PATH=$NITRO_CONFIG_PATH -e SC_PK=$SC_PK -e CHAIN_PK=$CHAIN_PK -v /var/nitro_store:/app/data -v /etc/letsencrypt:/app/certs registry.digitalocean.com/magmo/go-nitro:latest 
->>>>>>> d5f41c09
           ENDSSH
           rm private_key.pem