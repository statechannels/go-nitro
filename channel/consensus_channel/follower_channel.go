--- conflicted
+++ resolved
@@ -65,15 +65,9 @@
 	return nil
 }
 
-<<<<<<< HEAD
 // followerReceive is called by the follower to validate a proposal from the leader and add it to the proposal queue
 func (c *ConsensusChannel) followerReceive(p SignedProposal) error {
 	if c.myIndex != Follower {
-=======
-// Receive is called by the follower to validate a proposal from the leader and add it to the proposal queue
-func (c *ConsensusChannel) Receive(p SignedProposal) error {
-	if c.MyIndex != Follower {
->>>>>>> 563e062b
 		return ErrNotFollower
 	}
 
