--- conflicted
+++ resolved
@@ -74,13 +74,8 @@
 // An error is returned if:
 //  - the countersupplied proposal is not found
 //  - or if it is found but not correctly signed by the Follower
-<<<<<<< HEAD
 func (c *ConsensusChannel) leaderReceive(countersigned SignedProposal) error {
 	if c.myIndex != Leader {
-=======
-func (c *ConsensusChannel) UpdateConsensus(countersigned SignedProposal) error {
-	if c.MyIndex != Leader {
->>>>>>> 563e062b
 		return ErrNotLeader
 	}
 
