--- conflicted
+++ resolved
@@ -30,21 +30,6 @@
 	}
 }
 
-<<<<<<< HEAD
-	p := Proposal{ChannelID: channel.Id, ToAdd: add(1, amountAdded, targetChannel, alice, bob)}
-
-	sp, err := channel.Propose(p.ToAdd, alice.PrivateKey)
-	if err != nil {
-		t.Fatalf("failed to add proposal: %v", err)
-	}
-
-	success, _ := channel.IsProposed(p.ToAdd.Guarantee)
-	if !success {
-		t.Fatal("incorrect latest proposed vars")
-	}
-	if channel.ConsensusTurnNum() != 0 || channel.Includes(p.ToAdd.Guarantee) {
-		t.Fatal("consensus incorrectly updated")
-=======
 func TestLeaderChannel(t *testing.T) {
 	// SignedProposalVars is a test utility that stores the vars signed along with a SignedProposal
 	type SignedProposalVars struct {
@@ -54,7 +39,6 @@
 
 	emptyQueue := func() []SignedProposalVars {
 		return []SignedProposalVars{}
->>>>>>> d6128041
 	}
 
 	// createSignedProposal generates a proposal given the vars & proposed change
@@ -66,20 +50,7 @@
 		state := proposalVars.AsState(fp())
 		sig, _ := state.Sign(actor.PrivateKey)
 
-<<<<<<< HEAD
-	thirdChannel := types.Destination{3}
-	p2 := p
-	p2.ToAdd.target = thirdChannel
-	g2 := p2.ToAdd.Guarantee
-	secondSigned, err := channel.Propose(p2.ToAdd, alice.PrivateKey)
-	if err != nil {
-		t.Fatalf("failed to add another proposal: %v", err)
-	}
-	if secondSigned.Proposal.ToAdd.turnNum != 2 {
-		t.Fatalf("incorrect proposal generated")
-=======
 		return SignedProposalVars{SignedProposal{sig, Proposal{toAdd: add}}, proposalVars}
->>>>>>> d6128041
 	}
 
 	aliceSignedProposal := func(vars Vars, add Add) SignedProposalVars {
@@ -97,14 +68,7 @@
 		bobsSig, _ := vars.AsState(fp()).Sign(bob.PrivateKey)
 		sigs := [2]state.Signature{aliceSig, bobsSig}
 
-<<<<<<< HEAD
-	p3 := p
-	p3.ToAdd.target = types.Destination{4}
-	g3 := p3.ToAdd.Guarantee
-	thirdSigned, _ := channel.Propose(p3.ToAdd, alice.PrivateKey)
-=======
 		current := SignedVars{Vars: vars, Signatures: sigs}
->>>>>>> d6128041
 
 		proposalQueue := []SignedProposal{}
 		for _, p := range testProposalQueue {
@@ -363,18 +327,11 @@
 		}
 	}
 
-<<<<<<< HEAD
-	// A counter signature is received on an unexpected proposal
-	p4Returned := SignedProposal{
-		Proposal:  Proposal{ChannelID: channel.Id, ToAdd: add(4, 10, targetChannel, alice, bob)},
-		Signature: counterSig2,
-=======
 	for i, signedbyAlice := range populatedQueue() {
 		msg := fmt.Sprintf("ok: receiving a valid counter proposal in position %v", i)
 
 		counterP := bobSignedProposal(signedbyAlice.Vars, signedbyAlice.Proposal.toAdd)
 		t.Run(msg, testUpdateConsensusOk(counterP))
->>>>>>> d6128041
 	}
 
 	{ // Receiving a valid (but stale) proposal
