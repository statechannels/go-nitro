package outcome

import (
	"bytes"
	"errors"
	"math/big"

	"github.com/ethereum/go-ethereum/accounts/abi"
	"github.com/statechannels/go-nitro/types"
)

// Allocation declares an Amount to be paid to a Destination.
type Allocation struct {
	Destination    types.Destination // Either an ethereum address or an application-specific identifier
	Amount         *types.Uint256    // An amount of a particular asset
	AllocationType uint8             // Directs calling code on how to interpret the allocation
	Metadata       []byte            // Custom metadata (optional field, can be zero bytes). This can be used flexibly by different protocols.
}

// TODO AllocationType should be an enum?
const NormalAllocationType = uint8(0)
const GuaranteeAllocationType = uint8(1)

// Equal returns true if the supplied Allocation matches the receiver Allocation, and false otherwise.
// Fields are compared with ==, except for big.Ints which are compared using Cmp
func (a Allocation) Equal(b Allocation) bool {
	return a.Destination == b.Destination && a.AllocationType == b.AllocationType && a.Amount.Cmp(b.Amount) == 0 && bytes.Equal(a.Metadata, b.Metadata)
}

// Clone returns a deep copy of the receiver
func (a Allocation) Clone() Allocation {
	return Allocation{
		Destination:    a.Destination,
		Amount:         big.NewInt(0).Set(a.Amount),
		AllocationType: a.AllocationType,
		Metadata:       a.Metadata,
	}
}

// Allocations is an array of type Allocation
type Allocations []Allocation

// Equal returns true if each of the supplied Allocations matches the receiver Allocation in the same position, and false otherwise.
func (a Allocations) Equal(b Allocations) bool {
	if len(a) != len(b) {
		return false
	}
	for i := 0; i < len(a); i++ {
		if !a[i].Equal(b[i]) {
			return false
		}
	}
	return true
}

// Clone returns a deep copy of the receiver
func (a Allocations) Clone() Allocations {
	clone := make(Allocations, len(a))
	for i, allocation := range a {
		clone[i] = allocation.Clone()
	}
	return clone
}

// Total returns the toal amount allocated, summed across all destinations (regardless of AllocationType)
func (a Allocations) Total() *big.Int {
	total := big.NewInt(0)
	for _, allocation := range a {
		total.Add(total, allocation.Amount)
	}
	return total
}

// TotalFor returns the total amount allocated to the given dest (regardless of AllocationType)
func (a Allocations) TotalFor(dest types.Destination) *big.Int {
	total := big.NewInt(0)
	for _, allocation := range a {
		if allocation.Destination == dest {
			total.Add(total, allocation.Amount)
		}
	}
	return total
}

// Affords returns true if the allocations can afford the given allocation given the input funding, false otherwise.
//
// To afford the given allocation, the allocations must include something equal-in-value to it,
// as well as having sufficient funds left over for it after reserving funds from the input funding for all allocations with higher priority.
// Note that "equal-in-value" implies the same allocation type and metadata (if any).
func (a Allocations) Affords(given Allocation, funding *big.Int) bool {
	bigZero := big.NewInt(0)
	surplus := big.NewInt(0).Set(funding)
	for _, allocation := range a {

		if allocation.Equal(given) {
			return surplus.Cmp(given.Amount) >= 0
		}

		surplus.Sub(surplus, allocation.Amount)

		if surplus.Cmp(bigZero) != 1 {
			break // no funds remain for further allocations
		}

	}
	return false
}

// rawAllocationsType is an alias to the type returned when using the github.com/ethereum/go-ethereum/accounts/abi Unpack method with allocationsTy
type rawAllocationsType = []struct {
	Destination    [32]byte `json:"destination"`
	Amount         *big.Int `json:"amount"`
	AllocationType uint8    `json:"allocationType"`
	Metadata       []uint8  `json:"metadata"`
}

// allocationsTy describes the shape of Allocations such that github.com/ethereum/go-ethereum/accounts/abi can parse it
var allocationsTy = abi.ArgumentMarshaling{
	Name: "Allocations",
	Type: "tuple[]",
	Components: []abi.ArgumentMarshaling{
		{Name: "destination", Type: "bytes32"},
		{Name: "amount", Type: "uint256"},
		{Name: "allocationType", Type: "uint8"},
		{Name: "metadata", Type: "bytes"},
	},
}

// DivertToGuarantee returns a new Allocations, identical to the reciever but with
// the leftDebtee's amount reduced by leftDebit,
// the rightDebtee's amount reduced by rightDebit,
// and a Guarantee appended for the guaranteeDestination
<<<<<<< HEAD
func (allocations Allocations) DivertToGuarantee(
=======
func (a Allocations) DivertToGuarantee(
>>>>>>> 90cb42fa
	leftDestination types.Destination,
	rightDestination types.Destination,
	leftAmount *big.Int,
	rightAmount *big.Int,
	guaranteeDestination types.Destination,
) (Allocations, error) {

	if leftDestination == rightDestination {
		return Allocations{}, errors.New(`debtees must be distinct`)
	}

<<<<<<< HEAD
	newAllocations := make([]Allocation, len(allocations)+1)
	for i, allocation := range allocations {
		newAllocations[i] = Allocation{ // TODO clone this?
			Destination:    allocation.Destination,
			Amount:         allocation.Amount,
			AllocationType: allocation.AllocationType,
			Metadata:       allocation.Metadata,
		}
=======
	newAllocations := make([]Allocation, 0, len(a)+1)
	for i, allocation := range a {
		newAllocations = append(newAllocations, allocation.Clone())
>>>>>>> 90cb42fa
		switch newAllocations[i].Destination {
		case leftDestination:
			newAllocations[i].Amount.Sub(newAllocations[i].Amount, leftAmount)
		case rightDestination:
			newAllocations[i].Amount.Sub(newAllocations[i].Amount, rightAmount)
		}
<<<<<<< HEAD
		if newAllocations[i].Amount.Cmp(big.NewInt(0)) < 0 {
=======
		if types.Gt(big.NewInt(0), newAllocations[i].Amount) {
>>>>>>> 90cb42fa
			return Allocations{}, errors.New(`insufficient funds`)
		}
	}
	encodedGuaranteeMetadata, err := GuaranteeMetadata{
		Left:  leftDestination,
		Right: rightDestination,
	}.Encode()

	if err != nil {
		return Allocations{}, errors.New(`error encoding guarantee`)
	}

<<<<<<< HEAD
	newAllocations[len(allocations)] = Allocation{
=======
	newAllocations = append(newAllocations, Allocation{
>>>>>>> 90cb42fa
		Destination:    guaranteeDestination,
		Amount:         big.NewInt(0).Add(leftAmount, rightAmount),
		AllocationType: GuaranteeAllocationType,
		Metadata:       encodedGuaranteeMetadata,
<<<<<<< HEAD
	}
=======
	})
>>>>>>> 90cb42fa

	return newAllocations, nil
}<|MERGE_RESOLUTION|>--- conflicted
+++ resolved
@@ -130,11 +130,7 @@
 // the leftDebtee's amount reduced by leftDebit,
 // the rightDebtee's amount reduced by rightDebit,
 // and a Guarantee appended for the guaranteeDestination
-<<<<<<< HEAD
-func (allocations Allocations) DivertToGuarantee(
-=======
 func (a Allocations) DivertToGuarantee(
->>>>>>> 90cb42fa
 	leftDestination types.Destination,
 	rightDestination types.Destination,
 	leftAmount *big.Int,
@@ -146,31 +142,16 @@
 		return Allocations{}, errors.New(`debtees must be distinct`)
 	}
 
-<<<<<<< HEAD
-	newAllocations := make([]Allocation, len(allocations)+1)
-	for i, allocation := range allocations {
-		newAllocations[i] = Allocation{ // TODO clone this?
-			Destination:    allocation.Destination,
-			Amount:         allocation.Amount,
-			AllocationType: allocation.AllocationType,
-			Metadata:       allocation.Metadata,
-		}
-=======
 	newAllocations := make([]Allocation, 0, len(a)+1)
 	for i, allocation := range a {
 		newAllocations = append(newAllocations, allocation.Clone())
->>>>>>> 90cb42fa
 		switch newAllocations[i].Destination {
 		case leftDestination:
 			newAllocations[i].Amount.Sub(newAllocations[i].Amount, leftAmount)
 		case rightDestination:
 			newAllocations[i].Amount.Sub(newAllocations[i].Amount, rightAmount)
 		}
-<<<<<<< HEAD
-		if newAllocations[i].Amount.Cmp(big.NewInt(0)) < 0 {
-=======
 		if types.Gt(big.NewInt(0), newAllocations[i].Amount) {
->>>>>>> 90cb42fa
 			return Allocations{}, errors.New(`insufficient funds`)
 		}
 	}
@@ -183,20 +164,12 @@
 		return Allocations{}, errors.New(`error encoding guarantee`)
 	}
 
-<<<<<<< HEAD
-	newAllocations[len(allocations)] = Allocation{
-=======
 	newAllocations = append(newAllocations, Allocation{
->>>>>>> 90cb42fa
 		Destination:    guaranteeDestination,
 		Amount:         big.NewInt(0).Add(leftAmount, rightAmount),
 		AllocationType: GuaranteeAllocationType,
 		Metadata:       encodedGuaranteeMetadata,
-<<<<<<< HEAD
-	}
-=======
 	})
->>>>>>> 90cb42fa
 
 	return newAllocations, nil
 }