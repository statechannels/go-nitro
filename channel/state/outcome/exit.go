package outcome

import (
	"bytes"
	"encoding/json"
	"log"
	"math/big"

	"github.com/ethereum/go-ethereum/accounts/abi"
	"github.com/ethereum/go-ethereum/common"
	"github.com/ethereum/go-ethereum/crypto"
	"github.com/statechannels/go-nitro/types"
)

// SingleAssetExit declares an ordered list of Allocations for a single asset.
type SingleAssetExit struct {
	Asset       types.Address // Either the zero address (implying the native token) or the address of an ERC20 contract
	Metadata    []byte        // Can be used to encode arbitrary additional information that applies to all allocations.
	Allocations Allocations
}

// TotalAllocated returns the toal amount allocated, summed across all destinations (regardless of AllocationType)
func (sae SingleAssetExit) TotalAllocated() *big.Int {
	return sae.Allocations.Total()
}

// TotalAllocatedFor returns the total amount allocated for the specific destination
func (sae SingleAssetExit) TotalAllocatedFor(dest types.Destination) *big.Int {
	return sae.Allocations.TotalFor(dest)
}

// Exit is an ordered list of SingleAssetExits
type Exit []SingleAssetExit

func (a Exit) Equal(b Exit) bool {
	if len(a) != len(b) {
		return false
	}
	for i, saeA := range a {
		saeB := b[i]
		if !bytes.Equal(saeA.Metadata, saeB.Metadata) ||
			saeA.Asset != saeB.Asset ||
			!saeA.Allocations.Equal(saeB.Allocations) {
			return false
		}
	}
	return true
}

// TotalAllocated returns the sum of all Funds that are allocated by the outcome.
//
// NOTE that these Funds are potentially different from a channel's capacity to
// pay out a given set of allocations, which is limited by the channel's holdings
func (e Exit) TotalAllocated() types.Funds {
	fullValue := types.Funds{}

	for _, assetExit := range e {
		fullValue[assetExit.Asset] = assetExit.TotalAllocated()
	}

	return fullValue
}

// TotalAllocatedFor returns the total amount allocated to the given dest (regardless of AllocationType)
func (e Exit) TotalAllocatedFor(dest types.Destination) types.Funds {
	total := types.Funds{}

	for _, assetAllocation := range e {
		total[assetAllocation.Asset] = assetAllocation.TotalAllocatedFor(dest)
	}

	return total
}

// exitTy describes the shape of Exit such that github.com/ethereum/go-ethereum/accounts/abi can parse it
var exitTy, _ = abi.NewType("tuple[]", "struct ExitFormat.SingleAssetExit[]", []abi.ArgumentMarshaling{
	{Name: "asset", Type: "address"},
	{Name: "metadata", Type: "bytes"},
	allocationsTy,
})

// rawExitType is an alias to the type returned when using the github.com/ethereum/go-ethereum/accounts/abi Unpack method with exitTy
type rawExitType = []struct {
	Asset       common.Address     `json:"asset"`
	Metadata    []uint8            `json:"metadata"`
	Allocations rawAllocationsType `json:"Allocations"`
}

// convertToExit converts a rawExitType to an Exit
func convertToExit(r rawExitType) Exit {
	var exit Exit
	j, err := json.Marshal(r)

	if err != nil {
		log.Fatal(`error marshalling`)
	}

	err = json.Unmarshal(j, &exit)

	if err != nil {
		log.Fatal(`error unmarshalling`, err)
	}

	return exit
}

// Encode returns the abi encoded Exit
func (e *Exit) Encode() (types.Bytes, error) {
	return abi.Arguments{{Type: exitTy}}.Pack(e)
}

// Decode returns an Exit from an abi encoding
func Decode(data types.Bytes) (Exit, error) {
	unpacked, err := abi.Arguments{{Type: exitTy}}.Unpack(data)
	if err != nil {
		return nil, err
	}
	return convertToExit(unpacked[0].(rawExitType)), nil
}

// Hash returns the keccak256 hash of the Exit
func (e *Exit) Hash() (types.Bytes32, error) {
	if encoded, err := e.Encode(); err == nil {
		return crypto.Keccak256Hash(encoded), nil
	} else {
		return types.Bytes32{}, err
	}
}

<<<<<<< HEAD
type EasyExit map[common.Address]SingleAssetExit

// toEasyExit() convets an Exit into a more ergonomic data type called an EasyExit
=======
// easyExit is a more ergonomic data type which can be derived from an Exit
type easyExit map[common.Address]SingleAssetExit

// toEasyExit() convets an Exit into an easyExit.
>>>>>>> 90cb42fa
//
// An EasyExit is a mapping from asset to SingleAssetExit, rather than an array.
// The conversion loses some information, because the position in the original array is not recorded in the map.
// The position has no semantic meaning, but does of course affect the hash of the exit.
// Furthermore, this transformation assumes there are *no* repeated entries.
<<<<<<< HEAD
// For these reasosn, the transformation should be considered non-invertibile and used with care.
func (e Exit) toEasyExit() EasyExit {
	easy := make(EasyExit)
=======
// For these reasons, the transformation should be considered non-invertibile and used with care.
func (e Exit) toEasyExit() easyExit {
	easy := make(easyExit)
>>>>>>> 90cb42fa
	for i := range e {
		easy[e[i].Asset] = e[i]
	}
	return easy
}

<<<<<<< HEAD
// Affords returns true if every allocation in the allocationMap can be afforded by the Exit, given the funds in the xMap
//
// Both arguments are maps keyed by the same asset
func (e Exit) Affords(
	allocationMap map[common.Address]Allocation,
	xMap types.Funds) bool {
	easyExit := e.toEasyExit()
	for asset := range allocationMap {
		x := xMap[asset]
=======
// Affords returns true if every allocation in the allocationMap can be afforded by the Exit, given the funds
//
// Both arguments are maps keyed by the same assets
func (e Exit) Affords(
	allocationMap map[common.Address]Allocation,
	funding types.Funds) bool {
	easyExit := e.toEasyExit()
	for asset := range allocationMap {
		x := funding[asset]
>>>>>>> 90cb42fa
		if x == nil {
			return false
		}
		allocation := allocationMap[asset]
		if !easyExit[asset].Allocations.Affords(allocation, x) {
			return false
		}
	}
	return true

}<|MERGE_RESOLUTION|>--- conflicted
+++ resolved
@@ -127,47 +127,24 @@
 	}
 }
 
-<<<<<<< HEAD
-type EasyExit map[common.Address]SingleAssetExit
-
-// toEasyExit() convets an Exit into a more ergonomic data type called an EasyExit
-=======
 // easyExit is a more ergonomic data type which can be derived from an Exit
 type easyExit map[common.Address]SingleAssetExit
 
 // toEasyExit() convets an Exit into an easyExit.
->>>>>>> 90cb42fa
 //
 // An EasyExit is a mapping from asset to SingleAssetExit, rather than an array.
 // The conversion loses some information, because the position in the original array is not recorded in the map.
 // The position has no semantic meaning, but does of course affect the hash of the exit.
 // Furthermore, this transformation assumes there are *no* repeated entries.
-<<<<<<< HEAD
-// For these reasosn, the transformation should be considered non-invertibile and used with care.
-func (e Exit) toEasyExit() EasyExit {
-	easy := make(EasyExit)
-=======
 // For these reasons, the transformation should be considered non-invertibile and used with care.
 func (e Exit) toEasyExit() easyExit {
 	easy := make(easyExit)
->>>>>>> 90cb42fa
 	for i := range e {
 		easy[e[i].Asset] = e[i]
 	}
 	return easy
 }
 
-<<<<<<< HEAD
-// Affords returns true if every allocation in the allocationMap can be afforded by the Exit, given the funds in the xMap
-//
-// Both arguments are maps keyed by the same asset
-func (e Exit) Affords(
-	allocationMap map[common.Address]Allocation,
-	xMap types.Funds) bool {
-	easyExit := e.toEasyExit()
-	for asset := range allocationMap {
-		x := xMap[asset]
-=======
 // Affords returns true if every allocation in the allocationMap can be afforded by the Exit, given the funds
 //
 // Both arguments are maps keyed by the same assets
@@ -177,7 +154,6 @@
 	easyExit := e.toEasyExit()
 	for asset := range allocationMap {
 		x := funding[asset]
->>>>>>> 90cb42fa
 		if x == nil {
 			return false
 		}
