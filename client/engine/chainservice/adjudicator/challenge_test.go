package NitroAdjudicator

import (
	"bytes"
	"context"
	"math/big"
	"testing"

	"github.com/ethereum/go-ethereum/accounts/abi/bind"
	"github.com/ethereum/go-ethereum/accounts/abi/bind/backends"
	"github.com/ethereum/go-ethereum/common"
	"github.com/ethereum/go-ethereum/core"
	"github.com/ethereum/go-ethereum/crypto"
	"github.com/statechannels/go-nitro/channel/state"
	"github.com/statechannels/go-nitro/channel/state/outcome"
	ConsensusApp "github.com/statechannels/go-nitro/client/engine/chainservice/consensusapp"
	"github.com/statechannels/go-nitro/types"
)

type actor struct {
	Address    types.Address
	PrivateKey []byte
}

func (a actor) Destination() types.Destination {
	return types.AddressToDestination(a.Address)
}

// actors namespaces the actors exported for test consumption
type actors struct {
	Alice actor
	Bob   actor
}

// Actors is the endpoint for tests to consume constructed statechannel
// network participants (public-key secret-key pairs)
var Actors actors = actors{
	Alice: actor{
		common.HexToAddress(`0xAAA6628Ec44A8a742987EF3A114dDFE2D4F7aDCE`),
		common.Hex2Bytes(`2d999770f7b5d49b694080f987b82bbc9fc9ac2b4dcc10b0f8aba7d700f69c6d`),
	},
	Bob: actor{
		common.HexToAddress(`0xBBB676f9cFF8D242e9eaC39D063848807d3D1D94`),
		common.Hex2Bytes(`0279651921cd800ac560c21ceea27aab0107b67daf436cdd25ce84cad30159b4`),
	},
}

// TODO https://github.com/statechannels/go-nitro/issues/785
// This test should cover several different turn numbers, including pre and post fund tun numbers.
var turnNum = uint64(2)

func TestChallenge(t *testing.T) {

	// Setup transacting EOA
	key, _ := crypto.GenerateKey()
	auth, _ := bind.NewKeyedTransactorWithChainID(key, big.NewInt(1337)) // 1337 according to godoc on backends.NewSimulatedBackend
	auth.GasPrice = big.NewInt(10000000000)
	address := auth.From

	// Setup a second transacting EOA
	key2, _ := crypto.GenerateKey()
	auth2, _ := bind.NewKeyedTransactorWithChainID(key2, big.NewInt(1337)) // 1337 according to godoc on backends.NewSimulatedBackend
	address2 := auth2.From

	// Setup "blockchain"
	balance := new(big.Int)
	balance.SetString("10000000000000000000", 10) // 10 eth in wei
	gAlloc := map[common.Address]core.GenesisAccount{
		address:  {Balance: balance},
		address2: {Balance: balance},
	}
	blockGasLimit := uint64(4712388)
	sim := backends.NewSimulatedBackend(gAlloc, blockGasLimit)

	// Deploy Adjudicator
	_, _, na, err := DeployNitroAdjudicator(auth, sim)

	if err != nil {
		t.Fatal(err)
	}

	// Mine a block
	sim.Commit()

	// Deploy ConsensusApp
	consensusAppAddress, _, _, err := ConsensusApp.DeployConsensusApp(auth2, sim)

	if err != nil {
		t.Fatal(err)
	}

	// Mine a block
	sim.Commit()

	var s = state.State{
		ChainId: big.NewInt(1337),
		Participants: []types.Address{
			Actors.Alice.Address,
			Actors.Bob.Address,
		},
		ChannelNonce:      big.NewInt(37140676580),
		AppDefinition:     consensusAppAddress,
		ChallengeDuration: big.NewInt(60),
		AppData:           []byte{},
		Outcome:           outcome.Exit{},
		TurnNum:           turnNum,
		IsFinal:           false,
	}

	// Generate Signatures
	aSig, _ := s.Sign(Actors.Alice.PrivateKey)
	bSig, _ := s.Sign(Actors.Bob.PrivateKey)
	challengerSig, err := SignChallengeMessage(s, Actors.Alice.PrivateKey)

	if err != nil {
		t.Fatal(err)
	}

	// Mine a block
	sim.Commit()

	// Fire off a Challenge tx
	tx, err := na.Challenge(
		auth,
<<<<<<< HEAD
		INitroTypesFixedPart(s.FixedPart()),
		[]INitroTypesSignedVariablePart{
			{
				convertVariablePart(s.VariablePart()),
				[]INitroTypesSignature{convertSignature(aSig), convertSignature(bSig)},
				big.NewInt(0b11),
			},
		},
		convertSignature(challengerSig),
=======
		IForceMoveFixedPart(s.FixedPart()),
		[]IForceMoveAppVariablePart{ConvertVariablePart(s.VariablePart())},
		[]IForceMoveSignature{ConvertSignature(aSig), ConvertSignature(bSig)},
		[]uint8{0, 0},
		ConvertSignature(challengerSig),
>>>>>>> a7b7ed64
	)
	if err != nil {
		t.Log(tx)
		t.Fatal(err)
	}

	// Mine a block
	sim.Commit()

	// Compute challenge time
	receipt, err := sim.TransactionReceipt(context.Background(), tx.Hash())
	if err != nil {
		t.Fatal(err)
	}
	header, err := sim.HeaderByNumber(context.Background(), receipt.BlockNumber)
	if err != nil {
		t.Fatal(err)
	}
	challengeTime := big.NewInt(int64(header.Time))

	// Generate expectation
	expectedFinalizesAt := big.NewInt(0).Add(challengeTime, s.ChallengeDuration)
	cId := s.ChannelId()
	expectedOnChainStatus, err := generateStatus(s, expectedFinalizesAt)
	if err != nil {
		t.Fatal(err)
	}

	// Inspect state of chain (call StatusOf)
	statusOnChain, err := na.StatusOf(&bind.CallOpts{}, cId)
	if err != nil {
		t.Fatal(err)
	}

	// Make assertion
	if !bytes.Equal(statusOnChain[:], expectedOnChainStatus) {
		t.Fatalf("Adjudicator not updated as expected, got %v wanted %v", common.Bytes2Hex(statusOnChain[:]), common.Bytes2Hex(expectedOnChainStatus[:]))
	}

	// Not sure if this is necessary
	sim.Close()
}<|MERGE_RESOLUTION|>--- conflicted
+++ resolved
@@ -122,23 +122,15 @@
 	// Fire off a Challenge tx
 	tx, err := na.Challenge(
 		auth,
-<<<<<<< HEAD
 		INitroTypesFixedPart(s.FixedPart()),
 		[]INitroTypesSignedVariablePart{
 			{
-				convertVariablePart(s.VariablePart()),
-				[]INitroTypesSignature{convertSignature(aSig), convertSignature(bSig)},
+				ConvertVariablePart(s.VariablePart()),
+				[]INitroTypesSignature{ConvertSignature(aSig), ConvertSignature(bSig)},
 				big.NewInt(0b11),
 			},
 		},
-		convertSignature(challengerSig),
-=======
-		IForceMoveFixedPart(s.FixedPart()),
-		[]IForceMoveAppVariablePart{ConvertVariablePart(s.VariablePart())},
-		[]IForceMoveSignature{ConvertSignature(aSig), ConvertSignature(bSig)},
-		[]uint8{0, 0},
 		ConvertSignature(challengerSig),
->>>>>>> a7b7ed64
 	)
 	if err != nil {
 		t.Log(tx)
