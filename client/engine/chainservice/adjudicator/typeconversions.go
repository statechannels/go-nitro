package NitroAdjudicator

import (
	"math/big"

	"github.com/statechannels/go-nitro/channel/state"
	"github.com/statechannels/go-nitro/channel/state/outcome"
	nc "github.com/statechannels/go-nitro/crypto"
)

<<<<<<< HEAD
func convertVariablePart(vp state.VariablePart) INitroTypesVariablePart {
	return INitroTypesVariablePart{
=======
func ConvertVariablePart(vp state.VariablePart) IForceMoveAppVariablePart {
	return IForceMoveAppVariablePart{
>>>>>>> a7b7ed64
		AppData: vp.AppData,
		TurnNum: big.NewInt(int64(vp.TurnNum)),
		IsFinal: vp.IsFinal,
		Outcome: convertOutcome(vp.Outcome),
	}
}

func convertOutcome(o outcome.Exit) []ExitFormatSingleAssetExit {
	e := make([]ExitFormatSingleAssetExit, len(o))
	for i, sae := range o {
		e[i].Asset = sae.Asset
		e[i].Metadata = sae.Metadata
		e[i].Allocations = convertAllocations(sae.Allocations)
	}
	return e
}

func convertAllocations(as outcome.Allocations) []ExitFormatAllocation {
	b := make([]ExitFormatAllocation, len(as))
	for i, a := range as {
		b[i].Destination = a.Destination
		b[i].Amount = a.Amount
		b[i].AllocationType = uint8(a.AllocationType)
		b[i].Metadata = a.Metadata
	}
	return b
}

<<<<<<< HEAD
func convertSignature(s nc.Signature) INitroTypesSignature {
	sig := INitroTypesSignature{
=======
func ConvertSignature(s nc.Signature) IForceMoveSignature {
	sig := IForceMoveSignature{
>>>>>>> a7b7ed64
		V: s.V,
	}
	copy(sig.R[:], s.R)
	copy(sig.S[:], s.S) // TODO we should just use 32 byte types, which would remove the need for this func
	return sig
}<|MERGE_RESOLUTION|>--- conflicted
+++ resolved
@@ -8,13 +8,8 @@
 	nc "github.com/statechannels/go-nitro/crypto"
 )
 
-<<<<<<< HEAD
-func convertVariablePart(vp state.VariablePart) INitroTypesVariablePart {
+func ConvertVariablePart(vp state.VariablePart) INitroTypesVariablePart {
 	return INitroTypesVariablePart{
-=======
-func ConvertVariablePart(vp state.VariablePart) IForceMoveAppVariablePart {
-	return IForceMoveAppVariablePart{
->>>>>>> a7b7ed64
 		AppData: vp.AppData,
 		TurnNum: big.NewInt(int64(vp.TurnNum)),
 		IsFinal: vp.IsFinal,
@@ -43,13 +38,8 @@
 	return b
 }
 
-<<<<<<< HEAD
-func convertSignature(s nc.Signature) INitroTypesSignature {
+func ConvertSignature(s nc.Signature) INitroTypesSignature {
 	sig := INitroTypesSignature{
-=======
-func ConvertSignature(s nc.Signature) IForceMoveSignature {
-	sig := IForceMoveSignature{
->>>>>>> a7b7ed64
 		V: s.V,
 	}
 	copy(sig.R[:], s.R)
