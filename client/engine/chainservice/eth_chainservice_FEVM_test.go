--- conflicted
+++ resolved
@@ -38,13 +38,7 @@
 func TestEthChainServiceFEVM(t *testing.T) {
 	// Since this is hitting a contract on a test chain we only want to run it selectively
 	t.Skip()
-<<<<<<< HEAD
-	// This is funded key on wallaby based on the test test ... fake mnemoic
-	pkString := "6b65fdf763faebfbcf9a43d5ab3dd2fb639a3d69c10df99eddc0a6eb30a99ba7"
-	pk, err := crypto.HexToECDSA(pkString)
-=======
 	wallet, err := hdwallet.NewFromMnemonic(WALLABY_MNEMONIC)
->>>>>>> 82118024
 	if err != nil {
 		panic(err)
 	}
@@ -126,10 +120,6 @@
 	}
 
 	var concludeState = state.State{
-<<<<<<< HEAD
-=======
-		ChainId: wallabyChainId,
->>>>>>> 82118024
 		Participants: []types.Address{
 			Alice.Address(),
 			Bob.Address(),
