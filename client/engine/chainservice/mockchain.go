package chainservice

import (
	"github.com/statechannels/go-nitro/protocols"
	"github.com/statechannels/go-nitro/types"
)

// MockChain provides an interface which simulates a blockchain network. It is designed for use as a central service which multiple
// ChainServices connect to with Go chans.
//
// It keeps a record of of holdings and adjudication status for each channel, accepts transactions and emits events.
type MockChain struct {
	out map[types.Address]chan Event    // out is a mapping with a chan for each connected ChainService, used to send Events to that service
	in  chan protocols.ChainTransaction // in is the chan used to recieve Transactions from multiple ChainServices

	holdings map[types.Destination]types.Funds // holdings tracks funds for each channel
	blockNum uint64
}

// Out returns the out chan for a particular ChainService, and narrows the type so that external consumers may only receive on it.
func (mc MockChain) Out(a types.Address) <-chan Event {
	return mc.out[a]
}

// In returns the in chan but narrows the type so that external consumers may only send on it.
func (mc MockChain) In() chan<- protocols.ChainTransaction {
	return mc.in
}

// NewMockChain returns a new MockChain with an out chan initialized for each of the addresses passed in.
func NewMockChain() MockChain {

	mc := MockChain{}
	mc.out = make(map[types.Address]chan Event)
	mc.in = make(chan protocols.ChainTransaction)
	mc.holdings = make(map[types.Destination]types.Funds)
	mc.blockNum = 1

	go mc.Run()
	return mc
}

func (mc *MockChain) Subscribe(a types.Address) {
	// Use a buffered channel so we don't have to worry about blocking on writing to the channel.
	mc.out[a] = make(chan Event, 10)
}

// Run starts a listener for transactions on the MockChain's in chan.
func (mc MockChain) Run() {
	blockNum := uint64(1)
	for tx := range mc.in {
<<<<<<< HEAD
		mc.blockNum++
		mc.handleTx(tx)
=======
		mc.handleTx(tx, blockNum)
		blockNum++
>>>>>>> 279f4b6c
	}
}

// handleTx responds to the given tx.
func (mc MockChain) handleTx(tx protocols.ChainTransaction, blockNum uint64) {
	if tx.Deposit.IsNonZero() {
		mc.holdings[tx.ChannelId] = mc.holdings[tx.ChannelId].Add(tx.Deposit)
	}
	event := Event{
		ChannelId:          tx.ChannelId,
		Holdings:           mc.holdings[tx.ChannelId],
		AdjudicationStatus: protocols.AdjudicationStatus{TurnNumRecord: 0},
<<<<<<< HEAD
		BlockNum:           mc.blockNum,
=======
		BlockNum:           blockNum,
>>>>>>> 279f4b6c
	}
	for _, out := range mc.out {
		attemptSend(out, event)
	}

}

// attemptSend sends event to the supplied chan, and drops it if the chan is full
func attemptSend(out chan Event, event Event) {
	select {
	case out <- event:
	default:
	}
}<|MERGE_RESOLUTION|>--- conflicted
+++ resolved
@@ -49,13 +49,8 @@
 func (mc MockChain) Run() {
 	blockNum := uint64(1)
 	for tx := range mc.in {
-<<<<<<< HEAD
-		mc.blockNum++
 		mc.handleTx(tx)
-=======
-		mc.handleTx(tx, blockNum)
-		blockNum++
->>>>>>> 279f4b6c
+    mc.blockNum++
 	}
 }
 
@@ -68,11 +63,7 @@
 		ChannelId:          tx.ChannelId,
 		Holdings:           mc.holdings[tx.ChannelId],
 		AdjudicationStatus: protocols.AdjudicationStatus{TurnNumRecord: 0},
-<<<<<<< HEAD
 		BlockNum:           mc.blockNum,
-=======
-		BlockNum:           blockNum,
->>>>>>> 279f4b6c
 	}
 	for _, out := range mc.out {
 		attemptSend(out, event)
