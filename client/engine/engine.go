// Package engine contains the types and imperative code for the business logic of a go-nitro Client.
package engine // import "github.com/statechannels/go-nitro/client/engine"

import (
	"github.com/statechannels/go-nitro/client/engine/chainservice"
	"github.com/statechannels/go-nitro/client/engine/messageservice"
	"github.com/statechannels/go-nitro/client/engine/store"
	"github.com/statechannels/go-nitro/protocols"
)

// Engine is the imperative part of the core business logic of a go-nitro Client
type Engine struct {
	// inbound go channels
	FromAPI   chan APIEvent // This one is exported so that the Client can send API calls
	fromChain chan chainservice.Event
	fromMsg   chan protocols.Message

	// outbound go channels
	toMsg   chan protocols.Message
	toChain chan protocols.Transaction

	store store.Store // A Store for persisting and restoring important data
}

// APIEvent is an internal representation of an API call
type APIEvent struct {
	ObjectiveToSpawn   protocols.Objective
	ObjectiveToReject  protocols.ObjectiveId
	ObjectiveToApprove protocols.ObjectiveId

	Response chan Response
}

<<<<<<< HEAD
// ChainEvent is an internal representation of a blockchain event
type ChainEvent struct {
	ChannelId          types.Bytes32
	Holdings           types.Funds // indexed by asset
	AdjudicationStatus protocols.AdjudicationStatus
}

// Message is an internal representation of a message from another client
type Message struct {
	ObjectiveId protocols.ObjectiveId
	Sigs        map[types.Bytes32]state.Signature // mapping from state hash to signature
}

=======
>>>>>>> 0ba7c2f4
// Response is the return type that asynchronous API calls "resolve to". Such a call returns a go channel of type Response.
type Response struct{}

// NewEngine is the constructor for an Engine
func New(msg messageservice.MessageService, chain chainservice.ChainService) Engine {
	e := Engine{}

	// bind the engine's inbound chans
	e.FromAPI = make(chan APIEvent)
	e.fromChain = chain.GetRecieveChan()
	e.fromMsg = msg.GetRecieveChan()

	// bind the engine's outbound chans
	e.toChain = chain.GetSendChan()
	e.toMsg = msg.GetSendChan()

	return e
}

// Run kicks of an infinite loop that waits for communications on the supplied channels, and handles them accordingly
func (e *Engine) Run() {
	for {
		select {
		case apiEvent := <-e.FromAPI:
			e.handleAPIEvent(apiEvent)

		case chainEvent := <-e.fromChain:
			e.handleChainEvent(chainEvent)

		case message := <-e.fromMsg:
			e.handleMessage(message)

		}
	}
}

// handleMessage handles a Message from a peer go-nitro Wallet.
// It
// reads an objective from the store,
// gets a pointer to a channel secret key from the store,
// generates an updated objective and declaration of side effects,
// commits the updated objective to the store,
// executes the side effects and
// evaluates objecive progress.
func (e *Engine) handleMessage(message protocols.Message) {
	objective := e.store.GetObjectiveById(message.ObjectiveId)
	event := protocols.ObjectiveEvent{Sigs: message.Sigs}
	secretKey := e.store.GetChannelSecretKey()
	updatedObjective, _ := objective.Update(event)                                    // TODO handle error
	crankedObjective, sideEffects, waitingFor, _ := updatedObjective.Crank(secretKey) // TODO handle error
	_ = e.store.SetObjective(crankedObjective)                                        // TODO handle error
	e.executeSideEffects(sideEffects)
	e.store.UpdateProgressLastMadeAt(message.ObjectiveId, waitingFor)
}

// handleChainEvent handles a Chain Event from the blockchain.
// It
// reads an objective from the store,
// gets a pointer to a channel secret key from the store,
// generates an updated objective and declaration of side effects,
// commits the updated objective to the store,
// executes the side effects and
// evaluates objecive progress.
func (e *Engine) handleChainEvent(chainEvent chainservice.Event) {
	objective := e.store.GetObjectiveByChannelId(chainEvent.ChannelId)
	event := protocols.ObjectiveEvent{Holdings: chainEvent.Holdings, AdjudicationStatus: chainEvent.AdjudicationStatus}
	secretKey := e.store.GetChannelSecretKey()
	updatedObjective, _ := objective.Update(event)                                    // TODO handle error
	crankedObjective, sideEffects, waitingFor, _ := updatedObjective.Crank(secretKey) // TODO handle error
	_ = e.store.SetObjective(crankedObjective)                                        // TODO handle error
	e.executeSideEffects(sideEffects)
	e.store.UpdateProgressLastMadeAt(objective.Id(), waitingFor)
}

// handleAPIEvent handles an API Event (triggered by an API call)
// It will attempt to perform all of the following:
// Spawn a new, approved objective (if not null)
// Reject an existing objective (if not null)
// Approve an existing objective (if not null)
func (e *Engine) handleAPIEvent(apiEvent APIEvent) {
	if apiEvent.ObjectiveToSpawn != nil {
		_ = e.store.SetObjective(apiEvent.ObjectiveToSpawn) // TODO handle error
	}
	if apiEvent.ObjectiveToReject != `` {
		objective := e.store.GetObjectiveById(apiEvent.ObjectiveToReject)
		updatedProtocol := objective.Reject()
		_ = e.store.SetObjective(updatedProtocol) // TODO handle error
	}
	if apiEvent.ObjectiveToApprove != `` {
		objective := e.store.GetObjectiveById(apiEvent.ObjectiveToReject)
		updatedProtocol := objective.Approve()
		_ = e.store.SetObjective(updatedProtocol) // TODO handle error
	}
}

// executeSideEffects executes the SideEffects declared by cranking an Objective
func (e *Engine) executeSideEffects(sideEffects protocols.SideEffects) {
	for _, message := range sideEffects.MessagesToSend {
		e.toMsg <- message
	}
	for _, tx := range sideEffects.TransactionsToSubmit {
		e.toChain <- tx
	}
}<|MERGE_RESOLUTION|>--- conflicted
+++ resolved
@@ -31,7 +31,6 @@
 	Response chan Response
 }
 
-<<<<<<< HEAD
 // ChainEvent is an internal representation of a blockchain event
 type ChainEvent struct {
 	ChannelId          types.Bytes32
@@ -45,8 +44,6 @@
 	Sigs        map[types.Bytes32]state.Signature // mapping from state hash to signature
 }
 
-=======
->>>>>>> 0ba7c2f4
 // Response is the return type that asynchronous API calls "resolve to". Such a call returns a go channel of type Response.
 type Response struct{}
 
