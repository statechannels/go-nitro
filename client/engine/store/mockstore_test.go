--- conflicted
+++ resolved
@@ -148,8 +148,6 @@
 		t.Fatal(err)
 	}
 
-<<<<<<< HEAD
-=======
 	// Generate a new proposal so we test that the proposal queue is being fetched properly
 	proposedGuarantee := cc.NewGuarantee(big.NewInt(1), types.Destination{2}, left.AsAllocation().Destination, right.AsAllocation().Destination)
 	proposal := cc.NewAdd(2, proposedGuarantee, big.NewInt(1))
@@ -160,7 +158,7 @@
 
 	// The store only deals with ConsensusChannels
 	want := leader.ConsensusChannel
->>>>>>> e6171303
+
 	if err := ms.SetConsensusChannel(&want); err != nil {
 		t.Fatalf("error setting consensus channel %v: %s", want, err.Error())
 	}
