{
  "deployInfrastructureContracts": {
    "satp": {
      "NitroAdjudicator": 3438625
    }
  },
  "directlyFundAChannelWithETHFirst": {
    "satp": 46527
  },
  "directlyFundAChannelWithETHSecond": {
    "satp": 29439
  },
  "batchFundChannelsWithETHFirst": {
    "satp": {
      "1": 60623,
      "5": 193715,
      "10": 360065,
      "20": 692729,
      "50": 1690805,
      "100": 3354161
    }
  },
  "batchFundChannelsWithETHSecond": {
    "satp": {
      "1": 43535,
      "5": 108275,
      "10": 189185,
      "20": 350969,
      "50": 836405,
      "100": 1645361
    }
  },
  "batchFundChannelsWithERCFirst": {
    "satp": {
      "1": 106004,
      "5": 224248,
      "10": 388666,
      "20": 717514,
      "50": 1704046,
      "100": 3348238
    }
  },
  "batchFundChannelsWithERCSecond": {
    "satp": {
      "1": 92333,
      "5": 142887,
      "10": 217786,
      "20": 375754,
      "50": 849646,
      "100": 1639438
    }
  },
  "directlyFundAChannelWithERC20First": {
    "satp": {
      "approve": 46218,
<<<<<<< HEAD
      "deposit": 70040
=======
      "deposit": 70334
>>>>>>> c3a3efa8
    }
  },
  "directlyFundAChannelWithERC20Second": {
    "satp": {
      "approve": 46218,
<<<<<<< HEAD
      "deposit": 52952
=======
      "deposit": 53246
>>>>>>> c3a3efa8
    }
  },
  "ETHexit": {
    "satp": 111520
  },
  "ERC20exit": {
    "satp": 112806
  },
  "ETHexitSad": {
    "satp": {
      "challenge": 116274,
      "transferAllAssets": 82059,
      "total": 198333
    }
  },
  "ETHexitSadLedgerFunded": {
    "satp": {
      "challengeX": 116274,
      "challengeL": 109409,
      "transferAllAssetsL": 62146,
      "transferAllAssetsX": 82059,
      "total": 369888
    }
  },
  "ETHexitSadVirtualFunded": {
    "satp": {
      "challengeL": 125518,
      "challengeV": 176030,
      "reclaimL": 61727,
      "transferAllAssetsL": 113759,
      "total": 477034
    }
  }
}<|MERGE_RESOLUTION|>--- conflicted
+++ resolved
@@ -53,21 +53,13 @@
   "directlyFundAChannelWithERC20First": {
     "satp": {
       "approve": 46218,
-<<<<<<< HEAD
       "deposit": 70040
-=======
-      "deposit": 70334
->>>>>>> c3a3efa8
     }
   },
   "directlyFundAChannelWithERC20Second": {
     "satp": {
       "approve": 46218,
-<<<<<<< HEAD
       "deposit": 52952
-=======
-      "deposit": 53246
->>>>>>> c3a3efa8
     }
   },
   "ETHexit": {
