package store

import (
	"encoding/json"
	"errors"
	"fmt"
	"os"
<<<<<<< HEAD
	"path/filepath"
=======
	"strconv"
>>>>>>> 7da35275

	"github.com/ethereum/go-ethereum/common"
	"github.com/statechannels/go-nitro/channel"
	"github.com/statechannels/go-nitro/channel/consensus_channel"
	"github.com/statechannels/go-nitro/crypto"
	"github.com/statechannels/go-nitro/payments"
	"github.com/statechannels/go-nitro/protocols"
	"github.com/statechannels/go-nitro/protocols/directdefund"
	"github.com/statechannels/go-nitro/protocols/directfund"
	"github.com/statechannels/go-nitro/protocols/virtualdefund"
	"github.com/statechannels/go-nitro/protocols/virtualfund"
	"github.com/statechannels/go-nitro/types"
	"github.com/tidwall/buntdb"
)

type DurableStore struct {
	objectives         *buntdb.DB
	channels           *buntdb.DB
	consensusChannels  *buntdb.DB
	channelToObjective *buntdb.DB
	vouchers           *buntdb.DB
	lastBlockNumSeen   *buntdb.DB

	key     string // the signing key of the store's engine
	address string // the (Ethereum) address associated to the signing key
	folder  string // the folder where the store's data is stored
}

// NewDurableStore creates a new DurableStore that uses the given folder to store its data
// It will create the folder if it does not exist
func NewDurableStore(key []byte, folder string, config buntdb.Config) (Store, error) {
	ps := DurableStore{}

	me := crypto.GetAddressFromSecretKeyBytes(key)
	dataFolder := filepath.Join(folder, me.String())

	err := os.MkdirAll(dataFolder, os.ModePerm)
	if err != nil {
		return nil, err
	}

	ps.key = common.Bytes2Hex(key)
	ps.address = crypto.GetAddressFromSecretKeyBytes(key).String()
	ps.folder = folder

	ps.objectives, err = ps.openDB("objectives", config)
	if err != nil {
		return nil, err
	}
	ps.channels, err = ps.openDB("channels", config)
	if err != nil {
		return nil, err
	}
	ps.consensusChannels, err = ps.openDB("consensus_channels", config)
	if err != nil {
		return nil, err
	}
	ps.channelToObjective, err = ps.openDB("channel_to_objective", config)
	if err != nil {
		return nil, err
	}
	ps.vouchers, err = ps.openDB("vouchers", config)
	if err != nil {
		return nil, err
	}

	ps.lastBlockNumSeen, err = ps.openDB("lastBlockNumSeen", config)
	if err != nil {
		return nil, err
	}

	return &ps, nil
}

func (ds *DurableStore) openDB(name string, config buntdb.Config) (*buntdb.DB, error) {
	db, err := buntdb.Open(fmt.Sprintf("%s/%s_%s.db", ds.folder, name, ds.address[2:7]))
	if err != nil {
		return nil, err
	}
	err = db.SetConfig(config)
	if err != nil {
		return nil, err
	}
	return db, nil
}

func (ds *DurableStore) Close() error {
	err := ds.channels.Close()
	if err != nil {
		return err
	}
	err = ds.objectives.Close()
	if err != nil {
		return err
	}
	err = ds.consensusChannels.Close()
	if err != nil {
		return err
	}
	err = ds.channelToObjective.Close()
	if err != nil {
		return err
	}
	return ds.vouchers.Close()
}

func (ds *DurableStore) GetAddress() *types.Address {
	address := common.HexToAddress(ds.address)
	return &address
}

func (ds *DurableStore) GetChannelSecretKey() *[]byte {
	val := common.Hex2Bytes(ds.key)
	return &val
}

func (ds *DurableStore) GetObjectiveById(id protocols.ObjectiveId) (protocols.Objective, error) {
	var obj protocols.Objective
	err := ds.objectives.View(func(tx *buntdb.Tx) error {
		objJSON, err := tx.Get(string(id))
		if err != nil {
			return err
		}

		obj, err = decodeObjective(id, []byte(objJSON))
		if err != nil {
			return fmt.Errorf("error decoding objective %s: %w", id, err)
		}

		err = ds.populateChannelData(obj)
		if err != nil {
			// return existing objective data along with error
			return fmt.Errorf("error populating channel data for objective %s: %w", id, err)
		}
		return nil
	})
	if err != nil && errors.Is(err, buntdb.ErrNotFound) {
		return nil, ErrNoSuchObjective
	}

	return obj, nil
}

func (ds *DurableStore) SetObjective(obj protocols.Objective) error {
	// todo: locking
	objJSON, err := obj.MarshalJSON()
	if err != nil {
		return fmt.Errorf("error setting objective %s: %w", obj.Id(), err)
	}

	err = ds.objectives.Update(func(tx *buntdb.Tx) error {
		_, _, err := tx.Set(string(obj.Id()), string(objJSON), nil)
		return err
	})

	if err != nil {
		return err
	}
	for _, rel := range obj.Related() {
		switch ch := rel.(type) {
		case *channel.VirtualChannel:
			err := ds.SetChannel(&ch.Channel)
			if err != nil {
				return fmt.Errorf("error setting virtual channel %s from objective %s: %w", ch.Id, obj.Id(), err)
			}
		case *channel.Channel:
			err := ds.SetChannel(ch)
			if err != nil {
				return fmt.Errorf("error setting channel %s from objective %s: %w", ch.Id, obj.Id(), err)
			}
		case *consensus_channel.ConsensusChannel:
			err := ds.SetConsensusChannel(ch)
			if err != nil {
				return fmt.Errorf("error setting consensus channel %s from objective %s: %w", ch.Id, obj.Id(), err)
			}
		default:
			return fmt.Errorf("unexpected type: %T", rel)
		}
	}

	// Objective ownership can only be transferred if the channel is not owned by another objective
	var prevOwner protocols.ObjectiveId
	var isOwned bool = false
	err = ds.channelToObjective.View(func(tx *buntdb.Tx) error {
		res, err := tx.Get(string(obj.OwnsChannel().String()))
		if err != nil {
			return nil
		}
		prevOwner = protocols.ObjectiveId(res)
		isOwned = true
		return nil
	})
	if err != nil {
		return err
	}

	if status := obj.GetStatus(); status == protocols.Approved {
		if !isOwned {
			err := ds.channelToObjective.Update(func(tx *buntdb.Tx) error {
				_, _, err := tx.Set(string(obj.OwnsChannel().String()), string(obj.Id()), nil)
				return err
			})
			if err != nil {
				return fmt.Errorf("cannot transfer ownership of channel: %w", err)
			}

		}
		if isOwned && prevOwner != obj.Id() {
			return fmt.Errorf("cannot transfer ownership of channel to from objective %s to %s", prevOwner, obj.Id())
		}
	}

	return nil
}

// GetLastBlockNumSeen retrieves the last blockchain block processed by this node
func (ds *DurableStore) GetLastBlockNumSeen() (uint64, error) {
	var result uint64
	err := ds.lastBlockNumSeen.View(func(tx *buntdb.Tx) error {
		val, err := tx.Get(lastBlockNumSeenKey)
		if err != nil {
			return err
		}
		result, err = strconv.ParseUint(val, 10, 64)
		return err
	})
	return result, err
}

// SetLastBlockNumSeen sets the last blockchain block processed by this node
func (ds *DurableStore) SetLastBlockNumSeen(blockNumber uint64) error {
	return ds.lastBlockNumSeen.Update(func(tx *buntdb.Tx) error {
		_, _, err := tx.Set(lastBlockNumSeenKey, strconv.FormatUint(blockNumber, 10), nil)
		return err
	})
}

// SetChannel sets the channel in the store.
func (ds *DurableStore) SetChannel(ch *channel.Channel) error {
	chJSON, err := ch.MarshalJSON()
	if err != nil {
		return err
	}

	err = ds.channels.Update(func(tx *buntdb.Tx) error {
		_, _, err := tx.Set(ch.Id.String(), string(chJSON), nil)
		return err
	})
	return err
}

// DestroyChannel deletes the channel with id id.
func (ds *DurableStore) DestroyChannel(id types.Destination) error {
	return ds.channels.Update(func(tx *buntdb.Tx) error {
		_, err := tx.Delete(id.String())
		return err
	})
}

// SetConsensusChannel sets the channel in the store.
func (ps *DurableStore) SetConsensusChannel(ch *consensus_channel.ConsensusChannel) error {
	if ch.Id.IsZero() {
		return fmt.Errorf("cannot store a channel with a zero id")
	}
	chJSON, err := ch.MarshalJSON()
	if err != nil {
		return err
	}

	err = ps.consensusChannels.Update(func(tx *buntdb.Tx) error {
		_, _, err := tx.Set(ch.Id.String(), string(chJSON), nil)
		return err
	})

	return err
}

// DestroyChannel deletes the channel with id id.
func (ds *DurableStore) DestroyConsensusChannel(id types.Destination) error {
	return ds.consensusChannels.Update(func(tx *buntdb.Tx) error {
		_, err := tx.Delete(id.String())
		return err
	})
}

// GetChannelById retrieves the channel with the supplied id, if it exists.
func (ds *DurableStore) GetChannelById(id types.Destination) (c *channel.Channel, ok bool) {
	ch, err := ds.getChannelById(id)
	if err != nil {
		return &channel.Channel{}, false
	}

	return &ch, true
}

// getChannelById returns the stored channel
func (ds *DurableStore) getChannelById(id types.Destination) (channel.Channel, error) {
	var chJSON string
	err := ds.channels.View(func(tx *buntdb.Tx) error {
		var err error
		chJSON, err = tx.Get(id.String())
		return err
	})

	if errors.Is(err, buntdb.ErrNotFound) {
		return channel.Channel{}, ErrNoSuchChannel
	}
	var ch channel.Channel
	err = ch.UnmarshalJSON([]byte(chJSON))

	if err != nil {
		return channel.Channel{}, fmt.Errorf("error unmarshaling channel %s", ch.Id)
	}

	return ch, nil
}

// GetChannelsByIds returns any channels with ids in the supplied list.
func (ds *DurableStore) GetChannelsByIds(ids []types.Destination) ([]*channel.Channel, error) {
	toReturn := []*channel.Channel{}
	// We know every channel has a unique id
	// so we can stop looking once we've found the correct number of channels

	var err error

	txError := ds.channels.View(func(tx *buntdb.Tx) error {
		return tx.Ascend("", func(key, chJSON string) bool {
			var ch channel.Channel
			err = json.Unmarshal([]byte(chJSON), &ch)
			if err != nil {
				return false
			}

			// If the channel is one of the ones we're looking for, add it to the list
			if contains(ids, ch.Id) {
				toReturn = append(toReturn, &ch)
			}

			// If we've found all the channels we need, stop looking
			if len(toReturn) == len(ids) {
				return false
			}
			return true // otherwise, continue looking
		})
	})

	if txError != nil {
		return []*channel.Channel{}, txError
	}
	if err != nil {
		return []*channel.Channel{}, err
	}

	return toReturn, nil
}

// GetChannelsByAppDefinition returns any channels that include the given app definition
func (ds *DurableStore) GetChannelsByAppDefinition(appDef types.Address) ([]*channel.Channel, error) {
	toReturn := []*channel.Channel{}
	var unmarshErr error
	err := ds.channels.View(func(tx *buntdb.Tx) error {
		return tx.Ascend("", func(key, chJSON string) bool {
			var ch channel.Channel
			unmarshErr = json.Unmarshal([]byte(chJSON), &ch)
			if unmarshErr != nil {
				return false
			}

			if ch.AppDefinition == appDef {
				toReturn = append(toReturn, &ch)
			}

			return true
		})
	})
	if err != nil {
		return []*channel.Channel{}, err
	}
	if unmarshErr != nil {
		return []*channel.Channel{}, unmarshErr
	}
	return toReturn, nil
}

// GetChannelsByParticipant returns any channels that include the given participant
func (ds *DurableStore) GetChannelsByParticipant(participant types.Address) ([]*channel.Channel, error) {
	toReturn := []*channel.Channel{}
	err := ds.channels.View(func(tx *buntdb.Tx) error {
		err := tx.Ascend("", func(key, chJSON string) bool {
			var ch channel.Channel
			err := json.Unmarshal([]byte(chJSON), &ch)
			if err != nil {
				return true // channel not found, continue looking
			}

			participants := ch.FixedPart.Participants
			for _, p := range participants {
				if p == participant {
					toReturn = append(toReturn, &ch)
				}
			}

			return true // channel not found: continue looking
		})
		return err
	})
	if err != nil {
		return []*channel.Channel{}, err
	}
	return toReturn, nil
}

func (ds *DurableStore) GetAllConsensusChannels() ([]*consensus_channel.ConsensusChannel, error) {
	toReturn := []*consensus_channel.ConsensusChannel{}
	var unmarshErr error
	err := ds.consensusChannels.View(func(tx *buntdb.Tx) error {
		return tx.Ascend("", func(key, chJSON string) bool {
			var ch consensus_channel.ConsensusChannel

			unmarshErr = json.Unmarshal([]byte(chJSON), &ch)
			if unmarshErr != nil {
				return false
			}
			toReturn = append(toReturn, &ch)
			return true
		})
	})
	if err != nil {
		return []*consensus_channel.ConsensusChannel{}, err
	}

	if unmarshErr != nil {
		return []*consensus_channel.ConsensusChannel{}, unmarshErr
	}
	return toReturn, nil
}

// GetConsensusChannelById returns a ConsensusChannel with the given channel id
func (ds *DurableStore) GetConsensusChannelById(id types.Destination) (channel *consensus_channel.ConsensusChannel, err error) {
	var ch *consensus_channel.ConsensusChannel
	err = ds.consensusChannels.View(func(tx *buntdb.Tx) error {
		chJSON, err := tx.Get(id.String())

		if errors.Is(err, buntdb.ErrNotFound) {
			return ErrNoSuchChannel
		}

		ch = &consensus_channel.ConsensusChannel{}
		err = ch.UnmarshalJSON([]byte(chJSON))

		if err != nil {
			return fmt.Errorf("error unmarshaling channel %s", ch.Id)
		}
		return err
	})
	if err != nil {
		return nil, err
	}
	return ch, nil
}

// GetConsensusChannel returns a ConsensusChannel between the calling node and
// the supplied counterparty, if such channel exists
func (ps *DurableStore) GetConsensusChannel(counterparty types.Address) (channel *consensus_channel.ConsensusChannel, ok bool) {
	err := ps.consensusChannels.View(func(tx *buntdb.Tx) error {
		return tx.Ascend("", func(key, chJSON string) bool {
			var ch consensus_channel.ConsensusChannel
			err := json.Unmarshal([]byte(chJSON), &ch)
			if err != nil {
				return true // channel not found, continue looking
			}

			participants := ch.Participants()
			if len(participants) == 2 {
				if participants[0] == counterparty || participants[1] == counterparty {
					channel = &ch
					ok = true
					return false // we have found the target channel: break the Range loop
				}
			}

			return true // channel not found: continue looking
		})
	})
	if err != nil {
		return nil, false
	}
	return
}

func (ps *DurableStore) GetObjectiveByChannelId(channelId types.Destination) (protocols.Objective, bool) {
	var id protocols.ObjectiveId

	err := ps.channelToObjective.View(func(tx *buntdb.Tx) error {
		val, err := tx.Get(channelId.String())
		id = protocols.ObjectiveId(val)

		return err
	})
	if err != nil {
		return &directfund.Objective{}, false
	}

	objective, err := ps.GetObjectiveById(protocols.ObjectiveId(id))
	return objective, err == nil
}

// populateChannelData fetches stored Channel data relevant to the given
// objective and attaches it to the objective. The channel data is attached
// in-place of the objectives existing channel pointers.
func (ds *DurableStore) populateChannelData(obj protocols.Objective) error {
	id := obj.Id()

	switch o := obj.(type) {
	case *directfund.Objective:
		ch, err := ds.getChannelById(o.C.Id)
		if err != nil {
			return fmt.Errorf("error retrieving channel data for objective %s: %w", id, err)
		}

		o.C = &ch

		return nil
	case *directdefund.Objective:

		ch, err := ds.getChannelById(o.C.Id)
		if err != nil {
			return fmt.Errorf("error retrieving channel data for objective %s: %w", id, err)
		}

		o.C = &ch

		return nil
	case *virtualfund.Objective:
		v, err := ds.getChannelById(o.V.Id)
		if err != nil {
			return fmt.Errorf("error retrieving virtual channel data for objective %s: %w", id, err)
		}
		o.V = &channel.VirtualChannel{Channel: v}

		zeroAddress := types.Destination{}

		if o.ToMyLeft != nil &&
			o.ToMyLeft.Channel != nil &&
			o.ToMyLeft.Channel.Id != zeroAddress {

			left, err := ds.GetConsensusChannelById(o.ToMyLeft.Channel.Id)
			if err != nil {
				return fmt.Errorf("error retrieving left ledger channel data for objective %s: %w", id, err)
			}
			o.ToMyLeft.Channel = left
		}

		if o.ToMyRight != nil &&
			o.ToMyRight.Channel != nil &&
			o.ToMyRight.Channel.Id != zeroAddress {
			right, err := ds.GetConsensusChannelById(o.ToMyRight.Channel.Id)
			if err != nil {
				return fmt.Errorf("error retrieving right ledger channel data for objective %s: %w", id, err)
			}
			o.ToMyRight.Channel = right
		}

		return nil
	case *virtualdefund.Objective:
		v, err := ds.getChannelById(o.V.Id)
		if err != nil {
			return fmt.Errorf("error retrieving virtual channel data for objective %s: %w", id, err)
		}
		o.V = &channel.VirtualChannel{Channel: v}

		zeroAddress := types.Destination{}

		if o.ToMyLeft != nil &&
			o.ToMyLeft.Id != zeroAddress {

			left, err := ds.GetConsensusChannelById(o.ToMyLeft.Id)
			if err != nil {
				return fmt.Errorf("error retrieving left ledger channel data for objective %s: %w", id, err)
			}
			o.ToMyLeft = left
		}

		if o.ToMyRight != nil &&
			o.ToMyRight.Id != zeroAddress {
			right, err := ds.GetConsensusChannelById(o.ToMyRight.Id)
			if err != nil {
				return fmt.Errorf("error retrieving right ledger channel data for objective %s: %w", id, err)
			}
			o.ToMyRight = right
		}
		return nil
	default:
		return fmt.Errorf("objective %s did not correctly represent a known Objective type", id)
	}
}

func (ds *DurableStore) ReleaseChannelFromOwnership(channelId types.Destination) error {
	return ds.channelToObjective.Update(func(tx *buntdb.Tx) error {
		_, err := tx.Delete(channelId.String())
		return err
	})
}

func (ds *DurableStore) SetVoucherInfo(channelId types.Destination, v payments.VoucherInfo) error {
	return ds.vouchers.Update(func(tx *buntdb.Tx) error {
		vJSON, err := json.Marshal(v)
		if err != nil {
			return err
		}
		_, _, err = tx.Set(channelId.String(), string(vJSON), nil)

		return err
	})
}

func (ds *DurableStore) GetVoucherInfo(channelId types.Destination) (*payments.VoucherInfo, error) {
	v := &payments.VoucherInfo{}
	err := ds.vouchers.View(func(tx *buntdb.Tx) error {
		vJSON, err := tx.Get(channelId.String())
		if err != nil {
			return fmt.Errorf("channelId %s: %w", channelId.String(), ErrLoadVouchers)
		}
		return json.Unmarshal([]byte(vJSON), v)
	})
	if err != nil {
		return nil, err
	}
	return v, nil
}

func (ds *DurableStore) RemoveVoucherInfo(channelId types.Destination) error {
	return ds.vouchers.Update(func(tx *buntdb.Tx) error {
		_, err := tx.Delete(channelId.String())
		return err
	})
}<|MERGE_RESOLUTION|>--- conflicted
+++ resolved
@@ -5,11 +5,8 @@
 	"errors"
 	"fmt"
 	"os"
-<<<<<<< HEAD
 	"path/filepath"
-=======
 	"strconv"
->>>>>>> 7da35275
 
 	"github.com/ethereum/go-ethereum/common"
 	"github.com/statechannels/go-nitro/channel"
