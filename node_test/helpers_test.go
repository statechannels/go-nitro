--- conflicted
+++ resolved
@@ -130,22 +130,13 @@
 	}
 }
 
-<<<<<<< HEAD
 func setupIntegrationNode(tc TestCase, tp TestParticipant, si sharedTestInfrastructure, bootPeers []string) (node.Node, messageservice.MessageService, string) {
 	// messageService, multiAddr := setupMessageService(tc, tp, si, bootPeers, newLogWriter(tc.LogName))
-	messageService, multiAddr := setupMessageService(tc, tp, si, bootPeers, os.Stdout)
-	cs := setupChainService(tc, tp, si)
-	store := setupStore(tc, tp, si)
-	n := node.New(messageService, cs, store, newLogWriter(tc.LogName), &engine.PermissivePolicy{}, nil)
-	return n, messageService, multiAddr
-=======
-func setupIntegrationNode(tc TestCase, tp TestParticipant, si sharedTestInfrastructure) (node.Node, messageservice.MessageService) {
-	messageService := setupMessageService(tc, tp, si, logging.NewLogWriter("../artifacts", tc.LogName))
+	messageService, multiAddr := setupMessageService(tc, tp, si, bootPeers, logging.NewLogWriter("../artifacts", tc.LogName))
 	cs := setupChainService(tc, tp, si)
 	store := setupStore(tc, tp, si)
 	n := node.New(messageService, cs, store, logging.NewLogWriter("../artifacts", tc.LogName), &engine.PermissivePolicy{}, nil)
-	return n, messageService
->>>>>>> ff621f88
+	return n, messageService, multiAddr
 }
 
 func initialLedgerOutcome(alpha, beta, asset types.Address) outcome.Exit {
