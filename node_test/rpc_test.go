package node_test

import (
	"encoding/json"
	"fmt"
	"log/slog"
	"math/big"
	"strconv"
	"testing"
	"time"

	"github.com/ethereum/go-ethereum/common"
	"github.com/google/go-cmp/cmp"

	"github.com/statechannels/go-nitro/channel/state/outcome"
	"github.com/statechannels/go-nitro/internal/logging"
	interRpc "github.com/statechannels/go-nitro/internal/rpc"
	ta "github.com/statechannels/go-nitro/internal/testactors"
	"github.com/statechannels/go-nitro/internal/testdata"
	"github.com/statechannels/go-nitro/internal/testhelpers"
	"github.com/statechannels/go-nitro/node"
	"github.com/statechannels/go-nitro/node/engine"
	"github.com/statechannels/go-nitro/node/engine/chainservice"
	p2pms "github.com/statechannels/go-nitro/node/engine/messageservice/p2p-message-service"
	"github.com/statechannels/go-nitro/node/engine/store"
	"github.com/statechannels/go-nitro/node/query"
	"github.com/statechannels/go-nitro/protocols/directfund"
	"github.com/statechannels/go-nitro/protocols/virtualfund"
	"github.com/statechannels/go-nitro/rpc"
	"github.com/statechannels/go-nitro/rpc/transport"
	natstrans "github.com/statechannels/go-nitro/rpc/transport/nats"
	"github.com/statechannels/go-nitro/rpc/transport/ws"
	"github.com/statechannels/go-nitro/types"
<<<<<<< HEAD
	"github.com/tidwall/buntdb"
=======

	"github.com/statechannels/go-nitro/crypto"
>>>>>>> dd7dcf36
)

func simpleOutcome(a, b types.Address, aBalance, bBalance uint) outcome.Exit {
	return testdata.Outcomes.Create(a, b, aBalance, bBalance, types.Address{})
}

func TestRpcWithNats(t *testing.T) {
	for _, n := range []int{2, 3, 4} {
		executeNRpcTestWrapper(t, "nats", n, false)
	}
}

func TestRpcWithWebsockets(t *testing.T) {
	for _, n := range []int{2, 3, 4} {
		executeNRpcTestWrapper(t, "ws", n, false)
	}
}

func TestRPCWithManualVoucherExchange(t *testing.T) {
	executeNRpcTestWrapper(t, "ws", 4, true)
	executeNRpcTestWrapper(t, "nats", 4, true)
}

func executeNRpcTestWrapper(t *testing.T, connectionType transport.TransportType, n int, manualVoucherExchange bool) {
	testName := fmt.Sprintf("%d_clients", n)
	t.Run(testName, func(t *testing.T) {
		executeNRpcTest(t, connectionType, n, manualVoucherExchange)
	})
}

func executeNRpcTest(t *testing.T, connectionType transport.TransportType, n int, manualVoucherExchange bool) {
	defer func() {
		if r := recover(); r != nil {
			t.Errorf("Test panicked: %v", r)
			t.FailNow()
		}
	}()

	if n < 2 {
		t.Errorf("n must be at least 2: alice and bob")
		return
	}

	//////////////////////
	// Setup
	//////////////////////

	manVoucherStr := "_with_manual_voucher_exchange"
	if !manualVoucherExchange {
		manVoucherStr = ""
	}
	logFile := fmt.Sprintf("test_%d_rpc_clients_over_%s%s.log", n, connectionType, manVoucherStr)
	logging.SetupDefaultFileLogger(logFile, slog.LevelDebug)

	slog.Info("Starting test", "num-clients", n)

	chain := chainservice.NewMockChain()
	defer chain.Close()

	// create n actors
	actors := make([]ta.Actor, n)
	for i := 0; i < n; i++ {
		sk := `000000000000000000000000000000000000000000000000000000000000000` + strconv.Itoa(i+1)
		actors[i] = ta.Actor{
			PrivateKey: common.Hex2Bytes(sk),
		}
	}
	slog.Info("Actors created", "num-actors", n)

	chainServices := make([]*chainservice.MockChainService, n)
	for i := 0; i < n; i++ {
		chainServices[i] = chainservice.NewMockChainService(chain, actors[i].Address())
	}

	clients := make([]rpc.RpcClientApi, n)
	msgServices := make([]*p2pms.P2PMessageService, n)
	bootPeers := []string{}
	// Set up the intermediaries
	if n > 2 {
		for i := 1; i < n-1; i++ {
			rpcClient, msg, cleanup := setupNitroNodeWithRPCClient(t, actors[i].PrivateKey, 3105+i, 4105+i, chainServices[i], connectionType, []string{})
			clients[i] = rpcClient
			msgServices[i] = msg
			bootPeers = append(bootPeers, msg.MultiAddr)
			defer cleanup()
		}
	}

	// Set up the first and last client
	for i := 0; i < n; i = i + (n - 1) {
		rpcClient, msg, cleanup := setupNitroNodeWithRPCClient(t, actors[i].PrivateKey, 3105+i, 4105+i, chainServices[i], connectionType, bootPeers)
		clients[i] = rpcClient
		msgServices[i] = msg
		defer cleanup()
		// If there are only 2 clients then the first client is the boot peer
		if n == 2 && i == 0 {
			bootPeers = append(bootPeers, msg.MultiAddr)
		}
	}

	slog.Info("Clients created", "num-clients", n)

	slog.Info("Verify that each rpc client fetches the correct address")
	for i := 0; i < n; i++ {
		clientAddress, _ := clients[i].Address()
		if !cmp.Equal(actors[i].Address(), clientAddress) {
			t.Fatalf("expected address %s, got %s", actors[i].Address(), clientAddress)
		}
	}

	waitForPeerInfoExchange(msgServices...)
	slog.Info("Peer exchange complete")

	// create n-1 ledger channels
	ledgerChannels := make([]directfund.ObjectiveResponse, n-1)
	for i := 0; i < n-1; i++ {
		outcome := simpleOutcome(actors[i].Address(), actors[i+1].Address(), 100, 100)
		var err error
		ledgerChannels[i], err = clients[i].CreateLedgerChannel(actors[i+1].Address(), 100, outcome)
		checkError(t, err, "client.CreateLedgerChannel")

		if !directfund.IsDirectFundObjective(ledgerChannels[i].Id) {
			t.Errorf("expected direct fund objective, got %s", ledgerChannels[i].Id)
		}
	}
	// wait for the ledger channels to be ready for each client
	for i, client := range clients {
		if i != 0 { // not alice
			<-client.ObjectiveCompleteChan(ledgerChannels[i-1].Id) // left channel
		}
		if i != n-1 { // not bob
			<-client.ObjectiveCompleteChan(ledgerChannels[i].Id) // right channel
		}
	}
	slog.Info("Ledger channels created")

	// try to create duplicate ledger channel to ensure node correctly
	// handles error without panicking
	{
		outcome := simpleOutcome(actors[0].Address(), actors[1].Address(), 100, 100)
		duplicateLedgerChannelObjective, err := clients[0].CreateLedgerChannel(actors[1].Address(), 100, outcome)
		if err == nil {
			t.Error("expected error when creating duplicate ledger channel")
		}

		if directfund.IsDirectFundObjective(duplicateLedgerChannelObjective.Id) {
			t.Errorf("directfund objective should not have been created for duplicate ledger channel")
		}
	}

	// assert existence & reporting of expected ledger channels
	for i, client := range clients {
		if i != 0 {
			leftLC := ledgerChannels[i-1]
			expectedLeftLC := createLedgerInfo(leftLC.ChannelId, simpleOutcome(actors[i-1].Address(), actors[i].Address(), 100, 100), query.Open, actors[i].Address())
			actualLeftLC, err := client.GetLedgerChannel(leftLC.ChannelId)
			checkError(t, err, "client.GetLedgerChannel")
			checkQueryInfo(t, expectedLeftLC, actualLeftLC)
		}
		if i != n-1 {
			rightLC := ledgerChannels[i]
			expectedRightLC := createLedgerInfo(rightLC.ChannelId, simpleOutcome(actors[i].Address(), actors[i+1].Address(), 100, 100), query.Open, actors[i].Address())
			actualRightLC, err := client.GetLedgerChannel(rightLC.ChannelId)
			checkError(t, err, "client.GetLedgerChannel")
			checkQueryInfo(t, expectedRightLC, actualRightLC)
		}
	}

	t.Log("Ledger channels queried")

	//////////////////////////////////////////////////////////////////
	// create virtual channel, execute payment, close virtual channel
	//////////////////////////////////////////////////////////////////

	intermediaries := make([]types.Address, len(actors)-2)
	for i, actor := range actors[1 : len(actors)-1] {
		intermediaries[i] = actor.Address()
	}

	alice := actors[0]
	aliceClient := clients[0]
	bob := actors[n-1]
	bobClient := clients[n-1]
	aliceLedger := ledgerChannels[0]
	bobLedger := ledgerChannels[n-2]

	initialOutcome := simpleOutcome(actors[0].Address(), actors[n-1].Address(), 100, 0)

	vabCreateResponse, err := aliceClient.CreatePaymentChannel(
		intermediaries,
		bob.Address(),
		100,
		initialOutcome,
	)
	checkError(t, err, "client.CreatePaymentChannel")
	expectedVirtualChannel := createPaychInfo(
		vabCreateResponse.ChannelId,
		initialOutcome,
		query.Open,
	)

	_, err = aliceClient.GetPaymentChannel(types.Destination{0x000}) // Confirms server won't crash if invalid chId is provided
	if err == nil {
		t.Error("expected error for client.GetPaymentChannel(types.Destination{0x000})")
	}

	// wait for the virtual channel to be ready, and
	// assert correct reporting from query api
	for i, client := range clients {
		<-client.ObjectiveCompleteChan(vabCreateResponse.Id)
		channelInfo, err := client.GetPaymentChannel(vabCreateResponse.ChannelId)
		checkError(t, err, "client.GetPaymentChannel")
		checkQueryInfo(t, expectedVirtualChannel, channelInfo)
		if i != 0 {
			channelsByLedger, err := client.GetPaymentChannelsByLedger(ledgerChannels[i-1].ChannelId)
			checkError(t, err, "client.GetPaymentChannelsByLedger")
			checkQueryInfoCollection(t, expectedVirtualChannel, 1, channelsByLedger)
		}
		if i != n-1 {
			channelsByLedger, err := client.GetPaymentChannelsByLedger(ledgerChannels[i].ChannelId)
			checkError(t, err, "client.GetPaymentChannelsByLedger")
			checkQueryInfoCollection(t, expectedVirtualChannel, 1, channelsByLedger)
		}
	}

	t.Log("Payment channels queried")

	if !virtualfund.IsVirtualFundObjective(vabCreateResponse.Id) {
		t.Errorf("expected virtual fund objective, got %s", vabCreateResponse.Id)
	}

	if manualVoucherExchange {
		v, err := aliceClient.CreateVoucher(vabCreateResponse.ChannelId, 1)
		checkError(t, err, "aliceClient.CreateVoucher")

		rxVoucher, err := bobClient.ReceiveVoucher(v)
		checkError(t, err, "bobClient.ReceiveVoucher")

		if rxVoucher.Total.Cmp(big.NewInt(1)) != 0 {
			t.Errorf("expected a total of 1 got %d", rxVoucher.Total)
		}
		if rxVoucher.Delta.Cmp(big.NewInt(1)) != 0 {
			t.Errorf("expected a delta of 1 got %d", rxVoucher.Delta)
		}

		rxVoucher, err = bobClient.ReceiveVoucher(v)
		checkError(t, err, "bobClient.ReceiveVoucher")

		if rxVoucher.Delta.Cmp(big.NewInt(0)) != 0 {
			t.Errorf("adding the same voucher should result in a delta of 0, got %d", rxVoucher.Delta)
		}
	} else {
		_, err = aliceClient.Pay(vabCreateResponse.ChannelId, 1)
		checkError(t, err, "aliceClient.Pay")
	}

	t.Log("Vouchers sent/received")

	vabClosure, _ := aliceClient.ClosePaymentChannel(vabCreateResponse.ChannelId)
	for _, client := range clients {
		<-client.ObjectiveCompleteChan(vabClosure)
	}

	laiClosure, _ := aliceClient.CloseLedgerChannel(aliceLedger.ChannelId)
	<-aliceClient.ObjectiveCompleteChan(laiClosure)

	if n != 2 { // for n=2, alice and bob share a ledger, which should only be closed once.
		libClosure, _ := bobClient.CloseLedgerChannel(bobLedger.ChannelId)
		<-bobClient.ObjectiveCompleteChan(libClosure)
	}

	t.Log("Ledger/virtual channels closed")

	//////////////////////////
	// perform wrap-up checks
	//////////////////////////

	for i, client := range clients {
		if i != 0 {
			leftLC := ledgerChannels[i-1]
			paymentChannels, err := client.GetPaymentChannelsByLedger(leftLC.ChannelId)
			checkError(t, err, "client.GetPaymentChannelsByLedger")
			if len(paymentChannels) != 0 {
				t.Errorf("expected no virtual channels in ledger channel %s, got %d", leftLC.ChannelId, len(paymentChannels))
			}
		}
		if i != n-1 {
			rightLC := ledgerChannels[i]
			paymentChannels, err := client.GetPaymentChannelsByLedger(rightLC.ChannelId)
			checkError(t, err, "client.GetPaymentChannelsByLedger")
			if len(paymentChannels) != 0 {
				t.Errorf("expected no virtual channels in ledger channel %s, got %d", rightLC.ChannelId, len(paymentChannels))
			}
		}
	}

	aliceLedgerNotifs := aliceClient.LedgerChannelUpdatesChan(ledgerChannels[0].ChannelId)
	expectedAliceLedgerNotifs := createLedgerStory(
		aliceLedger.ChannelId, alice.Address(), actors[1].Address(), // actor[1] is the first intermediary - can be Bob if n=2 (0-hop)
		[]channelStatusShorthand{
			{100, 100, query.Proposed},
			{100, 100, query.Open},
			{0, 100, query.Open},  // alice's balance forwarded to the guarantee for the virtual channel
			{99, 101, query.Open}, // returns to alice & actors[1] after closure
			{99, 101, query.Closing},
			{99, 101, query.Complete},
		},
	)[alice.Address()]
	checkNotifications(t, "aliceLedger", expectedAliceLedgerNotifs, []query.LedgerChannelInfo{}, aliceLedgerNotifs, defaultTimeout)

	bobLedgerNotifs := bobClient.LedgerChannelUpdatesChan(bobLedger.ChannelId)
	expectedBobLedgerNotifs := createLedgerStory(
		bobLedger.ChannelId, actors[n-2].Address(), bob.Address(),
		[]channelStatusShorthand{
			{100, 100, query.Proposed},
			{100, 100, query.Open},
			{0, 100, query.Open},
			{99, 101, query.Open},
			{99, 101, query.Complete},
		},
	)[bob.Address()]
	if n != 2 { // bob does not trigger a ledger-channel close if n=2 - alice does
		expectedBobLedgerNotifs = append(expectedBobLedgerNotifs,
			createLedgerInfo(bobLedger.ChannelId, simpleOutcome(actors[n-2].Address(), bob.Address(), 99, 101), query.Closing, bob.Address()),
		)
	}
	checkNotifications(t, "bobLedger", expectedBobLedgerNotifs, []query.LedgerChannelInfo{}, bobLedgerNotifs, defaultTimeout)

	requiredVCNotifs := createPaychStory(
		vabCreateResponse.ChannelId, alice.Address(), bob.Address(),
		[]channelStatusShorthand{
			{100, 0, query.Proposed},
			{100, 0, query.Open},
			{99, 1, query.Complete},
		},
	)
	optionalVCNotifs := createPaychStory(
		vabCreateResponse.ChannelId, alice.Address(), bob.Address(),
		[]channelStatusShorthand{
			{99, 1, query.Closing},
			// TODO: Sometimes we see a closing notification with the original balance.
			// See https://github.com/statechannels/go-nitro/issues/1306
			{99, 1, query.Open},
			{100, 0, query.Closing},
		},
	)

	aliceVirtualNotifs := aliceClient.PaymentChannelUpdatesChan(vabCreateResponse.ChannelId)
	checkNotifications(t, "aliceVirtual", requiredVCNotifs, optionalVCNotifs, aliceVirtualNotifs, defaultTimeout)
	bobVirtualNotifs := bobClient.PaymentChannelUpdatesChan(vabCreateResponse.ChannelId)
	checkNotifications(t, "bobVirtual", requiredVCNotifs, optionalVCNotifs, bobVirtualNotifs, defaultTimeout)
}

// setupNitroNodeWithRPCClient is a helper function that spins up a Nitro Node RPC Server and returns an RPC client connected to it.
func setupNitroNodeWithRPCClient(
	t *testing.T,
	pk []byte,
	msgPort int,
	rpcPort int,
	chain *chainservice.MockChainService,
	connectionType transport.TransportType,
	bootPeers []string,
) (rpc.RpcClientApi, *p2pms.P2PMessageService, func()) {
<<<<<<< HEAD
	logger := zerolog.New(logDestination).
		With().
		Timestamp().
		Logger()

	dataFolder, cleanupData := testhelpers.GenerateTempStoreFolder()
	ourStore, err := store.NewStore(pk, logger, true, dataFolder, buntdb.Config{})
	if err != nil {
		t.Fatal(err)
	}

	logger.Info().Msg("Initializing message service on port " + fmt.Sprint(msgPort) + "...")
	messageService := p2pms.NewMessageService("127.0.0.1", msgPort, *ourStore.GetAddress(), pk, logDestination, bootPeers)

	node := node.New(
		messageService,
		chain,
		ourStore,
		logDestination,
		&engine.PermissivePolicy{})

	var useNats bool
	switch connectionType {
	case "nats":
		useNats = true
	case "ws":
		useNats = false
	default:
		err = fmt.Errorf("unknown connection type %v", connectionType)
		panic(err)
	}
	rpcServer, err := interRpc.InitializeRpcServer(&node, rpcPort, useNats, logDestination)
=======
	var err error

	dataFolder, cleanupData := testhelpers.GenerateTempStoreFolder()
	rpcServer, _, messageService, err := interRpc.RunRpcServer(pk, chain, true, dataFolder, msgPort, rpcPort, connectionType, bootPeers)
>>>>>>> dd7dcf36
	if err != nil {
		t.Fatal(err)
	}

	var clientConnection transport.Requester
	switch connectionType {
	case "nats":

		clientConnection, err = natstrans.NewNatsTransportAsClient(rpcServer.Url())
		if err != nil {
			panic(err)
		}
	case "ws":

		clientConnection, err = ws.NewWebSocketTransportAsClient(rpcServer.Url())
		if err != nil {
			panic(err)
		}
	default:
		err = fmt.Errorf("unknown connection type %v", connectionType)
		panic(err)
	}

	rpcClient, err := rpc.NewRpcClient(clientConnection)
	if err != nil {
		panic(err)
	}

	cleanupFn := func() {
		// Setup a logger with the address of the node so we know who is closing
		me := crypto.GetAddressFromSecretKeyBytes(pk)
		logger := logging.LoggerWithAddress(slog.Default(), me)
		logger.Info("Starting rpc close")
		rpcClient.Close()
		logger.Info("Rpc client closed")
		rpcServer.Close()
		logger.Info("Rpc server closed")

		cleanupData()
	}
	return rpcClient, messageService, cleanupFn
}

type channelInfo interface {
	query.LedgerChannelInfo | query.PaymentChannelInfo
}

func checkError(t *testing.T, err error, msg string) {
	if err != nil {
		t.Error(msg + ": " + err.Error())
	}
}

func checkQueryInfo[T channelInfo](t *testing.T, expected T, fetched T) {
	if diff := cmp.Diff(expected, fetched, cmp.AllowUnexported(big.Int{})); diff != "" {
		t.Errorf("Channel query info diff mismatch (-want +got):\n%s", diff)
	}
}

func checkQueryInfoCollection[T channelInfo](t *testing.T, expected T, expectedLength int, fetched []T) {
	if len(fetched) != expectedLength {
		t.Fatalf("expected %d channel infos, got %d", expectedLength, len(fetched))
	}
	found := false
	for _, fetched := range fetched {
		if cmp.Equal(expected, fetched, cmp.AllowUnexported(big.Int{})) {
			found = true
			break
		}
	}
	if !found {
		t.Fatalf("did not find info %v in channel infos: %v", expected, fetched)
	}
}

// marshalToJson marshals the given object to json and returns the string representation.
func marshalToJson[T channelInfo](t *testing.T, info T) string {
	jsonBytes, err := json.Marshal(info)
	if err != nil {
		t.Fatal(err)
	}
	return string(jsonBytes)
}

// checkNotifications checks that notifications are received on the notifChan.
//
// required specifies the notifications that must be received. checkNotifications will fail
// if any of these notifications are not received.
//
// optional specifies notifications that may be received. checkNotifications will not fail
// if any of these notifications are not received.
//
// If a notification is received that is neither in required or optional, checkNotifications will fail.
func checkNotifications[T channelInfo](t *testing.T, client string, required []T, optional []T, notifChan <-chan T, timeout time.Duration) {
	// This is map containing both required and optional notifications.
	// We use the json representation of the notification as the key and a boolean as the value.
	// The boolean value is true if the notification is required and false if it is optional.
	// When a notification is received it is removed from acceptableNotifications
	acceptableNotifications := make(map[string]bool)
	unexpectedNotifications := make(map[string]bool)
	logUnexpected := func() {
		for notif := range unexpectedNotifications {
			slog.Info("Unexpected notification", "client", client, "notification", notif)
		}
	}

	for _, r := range required {
		acceptableNotifications[marshalToJson(t, r)] = true
	}
	for _, o := range optional {
		acceptableNotifications[marshalToJson(t, o)] = false
	}

	for !areRequiredComplete(acceptableNotifications) {
		select {
		case info := <-notifChan:

			notifJSON := marshalToJson(t, info)
			slog.Info("Received notification", "client", client, "notification", info)

			// Check that the notification is a required or optional one.
			_, isExpected := acceptableNotifications[notifJSON]

			if isExpected {
				// To signal we received a notification we delete it from the map
				delete(acceptableNotifications, notifJSON)
			} else {
				unexpectedNotifications[notifJSON] = true
			}

		case <-time.After(timeout):
			logUnexpected()
			// Log both to the test log file and to stdout
			failMsg := fmt.Sprintf("%s timed out waiting for notification(s): \n%v", client, incompleteRequired(acceptableNotifications))
			slog.Error(failMsg)
			t.Fatalf(failMsg)
		}
	}
	if len(unexpectedNotifications) > 0 {
		logUnexpected()
		t.FailNow()
	}
}

// incompleteRequired returns a debug string listing
// required notifications that have not been received.
func incompleteRequired(notifs map[string]bool) string {
	required := ""
	for k, isRequired := range notifs {
		if isRequired {
			required += k + "\n"
		}
	}
	return required
}

// areRequiredComplete checks if all the required notifications have been received.
// It does this by checking that there are no members of the map that are true.
func areRequiredComplete(notifs map[string]bool) bool {
	for _, isRequired := range notifs {
		if isRequired {
			return false
		}
	}
	return true
}<|MERGE_RESOLUTION|>--- conflicted
+++ resolved
@@ -31,12 +31,9 @@
 	natstrans "github.com/statechannels/go-nitro/rpc/transport/nats"
 	"github.com/statechannels/go-nitro/rpc/transport/ws"
 	"github.com/statechannels/go-nitro/types"
-<<<<<<< HEAD
 	"github.com/tidwall/buntdb"
-=======
 
 	"github.com/statechannels/go-nitro/crypto"
->>>>>>> dd7dcf36
 )
 
 func simpleOutcome(a, b types.Address, aBalance, bBalance uint) outcome.Exit {
@@ -400,7 +397,6 @@
 	connectionType transport.TransportType,
 	bootPeers []string,
 ) (rpc.RpcClientApi, *p2pms.P2PMessageService, func()) {
-<<<<<<< HEAD
 	logger := zerolog.New(logDestination).
 		With().
 		Timestamp().
@@ -433,12 +429,6 @@
 		panic(err)
 	}
 	rpcServer, err := interRpc.InitializeRpcServer(&node, rpcPort, useNats, logDestination)
-=======
-	var err error
-
-	dataFolder, cleanupData := testhelpers.GenerateTempStoreFolder()
-	rpcServer, _, messageService, err := interRpc.RunRpcServer(pk, chain, true, dataFolder, msgPort, rpcPort, connectionType, bootPeers)
->>>>>>> dd7dcf36
 	if err != nil {
 		t.Fatal(err)
 	}
