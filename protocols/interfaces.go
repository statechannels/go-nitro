--- conflicted
+++ resolved
@@ -7,10 +7,6 @@
 	"github.com/statechannels/go-nitro/types"
 )
 
-<<<<<<< HEAD
-// SideEffects is an list of effects to be executed by an imperative shell
-type SideEffects []string
-=======
 // Message is an object to be sent across the wire. It can contain a proposal and signed state hashes, and is addressed to a counterparty.
 type Message struct {
 	To          []byte
@@ -30,7 +26,6 @@
 	MessagesToSend       []Message
 	TransactionsToSubmit []Transaction
 }
->>>>>>> 8445e40c
 
 // WaitingFor is an enumerable "pause-point" computed from an Objective. It describes how the objective is blocked on actions by third parties (i.e. co-participants or the blockchain).
 type WaitingFor string
