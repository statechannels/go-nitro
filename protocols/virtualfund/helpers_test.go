--- conflicted
+++ resolved
@@ -9,53 +9,11 @@
 	"github.com/statechannels/go-nitro/types"
 )
 
-<<<<<<< HEAD
-type actor struct {
-	address     types.Address
-	destination types.Destination
-	privateKey  []byte
-	role        uint
-	name        string
-}
-
-////////////
-// ACTORS //
-////////////
-
-var alice = actor{
-	address:     common.HexToAddress(`0xD9995BAE12FEe327256FFec1e3184d492bD94C31`),
-	destination: types.AddressToDestination(common.HexToAddress(`0xD9995BAE12FEe327256FFec1e3184d492bD94C31`)),
-	privateKey:  common.Hex2Bytes(`7ab741b57e8d94dd7e1a29055646bafde7010f38a900f55bbd7647880faa6ee8`),
-	role:        0,
-	name:        "alice",
-}
-
-var p1 = actor{ // Aliases: The Hub, Irene
-	address:     common.HexToAddress(`0xd4Fa489Eacc52BA59438993f37Be9fcC20090E39`),
-	destination: types.AddressToDestination(common.HexToAddress(`0xd4Fa489Eacc52BA59438993f37Be9fcC20090E39`)),
-	privateKey:  common.Hex2Bytes(`2030b463177db2da82908ef90fa55ddfcef56e8183caf60db464bc398e736e6f`),
-	role:        1,
-	name:        "p1",
-}
-
-var bob = actor{
-	address:     common.HexToAddress(`0x760bf27cd45036a6C486802D30B5D90CfFBE31FE`),
-	destination: types.AddressToDestination(common.HexToAddress(`0x760bf27cd45036a6C486802D30B5D90CfFBE31FE`)),
-	privateKey:  common.Hex2Bytes(`62ecd49c4ccb41a70ad46532aed63cf815de15864bc415c87d507afd6a5e8da2`),
-	role:        2,
-	name:        "bob",
-}
-
-var allActors = []actor{alice, p1, bob}
-
 // prepareConsensusChannel prepares a consensus channel with a consensus outcome
 //  - allocating 6 to left
 //  - allocating 4 to right
 //  - including the given guarantees
-func prepareConsensusChannel(role uint, left, right actor, guarantees ...consensus_channel.Guarantee) *consensus_channel.ConsensusChannel {
-=======
-func prepareConsensusChannel(role uint, left, right testactors.Actor) *consensus_channel.ConsensusChannel {
->>>>>>> ba00c28b
+func prepareConsensusChannel(role uint, left, right testactors.Actor, guarantees ...consensus_channel.Guarantee) *consensus_channel.ConsensusChannel {
 	fp := state.FixedPart{
 		ChainId:           big.NewInt(9001),
 		Participants:      []types.Address{left.Address, right.Address},
