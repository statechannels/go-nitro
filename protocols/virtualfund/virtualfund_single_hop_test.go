--- conflicted
+++ resolved
@@ -14,6 +14,7 @@
 	"github.com/statechannels/go-nitro/channel/consensus_channel"
 	"github.com/statechannels/go-nitro/channel/state"
 	"github.com/statechannels/go-nitro/channel/state/outcome"
+	"github.com/statechannels/go-nitro/internal/testactors"
 	actors "github.com/statechannels/go-nitro/internal/testactors"
 	"github.com/statechannels/go-nitro/protocols"
 	"github.com/statechannels/go-nitro/types"
@@ -61,39 +62,27 @@
 	var vPostFund = vPreFund.Clone()
 	vPostFund.TurnNum = 1
 
-<<<<<<< HEAD
 	leaderLedgers := make(map[types.Destination]actorLedgers)
-	leaderLedgers[alice.destination] = actorLedgers{
+	leaderLedgers[alice.Destination()] = actorLedgers{
 		right: prepareConsensusChannel(uint(consensus_channel.Leader), alice, p1),
 	}
-	leaderLedgers[p1.destination] = actorLedgers{
+	leaderLedgers[p1.Destination()] = actorLedgers{
 		left:  prepareConsensusChannel(uint(consensus_channel.Leader), p1, alice),
 		right: prepareConsensusChannel(uint(consensus_channel.Leader), p1, bob),
 	}
-	leaderLedgers[bob.destination] = actorLedgers{
+	leaderLedgers[bob.Destination()] = actorLedgers{
 		left: prepareConsensusChannel(uint(consensus_channel.Leader), bob, p1),
 	}
 
 	followerLedgers := make(map[types.Destination]actorLedgers)
-	followerLedgers[alice.destination] = actorLedgers{
+	followerLedgers[alice.Destination()] = actorLedgers{
 		right: prepareConsensusChannel(uint(consensus_channel.Follower), alice, p1),
 	}
-	followerLedgers[p1.destination] = actorLedgers{
+	followerLedgers[p1.Destination()] = actorLedgers{
 		left:  prepareConsensusChannel(uint(consensus_channel.Follower), alice, p1),
 		right: prepareConsensusChannel(uint(consensus_channel.Follower), p1, bob),
 	}
-	followerLedgers[bob.destination] = actorLedgers{
-=======
-	ledgers := make(map[types.Destination]actorLedgers)
-	ledgers[alice.Destination()] = actorLedgers{
-		right: prepareConsensusChannel(uint(consensus_channel.Leader), alice, p1),
-	}
-	ledgers[p1.Destination()] = actorLedgers{
-		left:  prepareConsensusChannel(uint(consensus_channel.Follower), alice, p1),
-		right: prepareConsensusChannel(uint(consensus_channel.Leader), p1, bob),
-	}
-	ledgers[bob.Destination()] = actorLedgers{
->>>>>>> ba00c28b
+	followerLedgers[bob.Destination()] = actorLedgers{
 		left: prepareConsensusChannel(uint(consensus_channel.Follower), p1, bob),
 	}
 
@@ -212,13 +201,8 @@
 	my := alice
 	td := newTestData()
 	vPreFund := td.vPreFund
-<<<<<<< HEAD
 	ledgers := td.leaderLedgers
-	var s, _ = constructFromState(false, vPreFund, my.address, ledgers[my.destination].left, ledgers[my.destination].right)
-=======
-	ledgers := td.ledgers
-	var s, _ = constructFromState(false, vPreFund, my.Address, ledgers[my.Destination()].left, ledgers[my.Destination()].right) // todo: #420 deprecate TwoPartyLedgers
->>>>>>> ba00c28b
+	var s, _ = constructFromState(false, vPreFund, my.Address, ledgers[my.Destination()].left, ledgers[my.Destination()].right)
 	// Assert that cranking an unapproved objective returns an error
 	_, _, _, err := s.Crank(&my.PrivateKey)
 	assert(t, err != nil, `Expected error when cranking unapproved objective, but got nil`)
@@ -232,11 +216,7 @@
 	// need to remember to convert the result back to a virtualfund.Objective struct
 
 	// Initial Crank
-<<<<<<< HEAD
-	oObj, effects, waitingFor, err := o.Crank(&my.privateKey)
-=======
-	oObj, got, waitingFor, err := o.Crank(&my.PrivateKey)
->>>>>>> ba00c28b
+	oObj, effects, waitingFor, err := o.Crank(&my.PrivateKey)
 	o = oObj.(*Objective)
 
 	expectedSignedState := state.NewSignedState(o.V.PreFundState())
@@ -253,11 +233,7 @@
 
 	// Cranking should move us to the next waiting point, update the ledger channel, and alter the extended state to reflect that
 	// TODO: Check that ledger channel is updated as expected
-<<<<<<< HEAD
-	oObj, effects, waitingFor, err = o.Crank(&my.privateKey)
-=======
-	oObj, got, waitingFor, err = o.Crank(&my.PrivateKey)
->>>>>>> ba00c28b
+	oObj, effects, waitingFor, err = o.Crank(&my.PrivateKey)
 	o = oObj.(*Objective)
 
 	p := consensus_channel.NewAddProposal(o.ToMyRight.Channel.Id, 2, o.ToMyRight.getExpectedGuarantee(), big.NewInt(6))
@@ -268,25 +244,21 @@
 
 	// Check idempotency
 	emptySideEffects := protocols.SideEffects{}
-<<<<<<< HEAD
-	oObj, effects, waitingFor, err = o.Crank(&my.privateKey)
-=======
-	oObj, got, waitingFor, err = o.Crank(&my.PrivateKey)
->>>>>>> ba00c28b
+	oObj, effects, waitingFor, err = o.Crank(&my.PrivateKey)
 	o = oObj.(*Objective)
 	ok(t, err)
 	equals(t, effects, emptySideEffects)
 	equals(t, waitingFor, WaitingForCompleteFunding)
 
 	// If Alice had received a signed counterproposal, she should proceed to postFundSetup
-	guaranteeFundingV := consensus_channel.NewGuarantee(big.NewInt(10), o.V.Id, alice.destination, p1.destination)
-	o.ToMyRight.Channel = prepareConsensusChannel(my.role, alice, p1, guaranteeFundingV)
-
-	oObj, effects, waitingFor, err = o.Crank(&my.privateKey)
+	guaranteeFundingV := consensus_channel.NewGuarantee(big.NewInt(10), o.V.Id, alice.Destination(), p1.Destination())
+	o.ToMyRight.Channel = prepareConsensusChannel(my.Role, alice, p1, guaranteeFundingV)
+
+	oObj, effects, waitingFor, err = o.Crank(&my.PrivateKey)
 	o = oObj.(*Objective)
 
 	postFS := state.NewSignedState(o.V.PostFundState())
-	mySig, _ = postFS.State().Sign(my.privateKey)
+	mySig, _ = postFS.State().Sign(my.PrivateKey)
 	_ = postFS.AddSignature(mySig)
 
 	ok(t, err)
@@ -300,9 +272,9 @@
 	td := newTestData()
 	vPreFund := td.vPreFund
 	ledgers := td.followerLedgers
-	var s, _ = constructFromState(false, vPreFund, my.address, ledgers[my.destination].left, ledgers[my.destination].right)
+	var s, _ = constructFromState(false, vPreFund, my.Address, ledgers[my.Destination()].left, ledgers[my.Destination()].right)
 	// Assert that cranking an unapproved objective returns an error
-	_, _, _, err := s.Crank(&my.privateKey)
+	_, _, _, err := s.Crank(&my.PrivateKey)
 	assert(t, err != nil, `Expected error when cranking unapproved objective, but got nil`)
 
 	// Approve the objective, so that the rest of the test cases can run.
@@ -314,11 +286,11 @@
 	// need to remember to convert the result back to a virtualfund.Objective struct
 
 	// Initial Crank
-	oObj, effects, waitingFor, err := o.Crank(&my.privateKey)
+	oObj, effects, waitingFor, err := o.Crank(&my.PrivateKey)
 	o = oObj.(*Objective)
 
 	expectedSignedState := state.NewSignedState(o.V.PreFundState())
-	mySig, _ := o.V.PreFundState().Sign(my.privateKey)
+	mySig, _ := o.V.PreFundState().Sign(my.PrivateKey)
 	_ = expectedSignedState.AddSignature(mySig)
 
 	ok(t, err)
@@ -327,11 +299,11 @@
 	assertStateSentTo(t, effects, expectedSignedState, p1)
 
 	// Manually progress the extended state by collecting prefund signatures
-	collectPeerSignaturesOnSetupState(o.V, my.role, true)
+	collectPeerSignaturesOnSetupState(o.V, my.Role, true)
 
 	// Cranking should move us to the next waiting point, update the ledger channel, and alter the extended state to reflect that
 	// TODO: Check that ledger channel is updated as expected
-	oObj, effects, waitingFor, err = o.Crank(&my.privateKey)
+	oObj, effects, waitingFor, err = o.Crank(&my.PrivateKey)
 	o = oObj.(*Objective)
 
 	emptySideEffects := protocols.SideEffects{}
@@ -340,21 +312,21 @@
 	equals(t, waitingFor, WaitingForCompleteFunding)
 
 	// Check idempotency
-	oObj, effects, waitingFor, err = o.Crank(&my.privateKey)
+	oObj, effects, waitingFor, err = o.Crank(&my.PrivateKey)
 	o = oObj.(*Objective)
 	ok(t, err)
 	equals(t, effects, emptySideEffects)
 	equals(t, waitingFor, WaitingForCompleteFunding)
 
 	// If Bob had received a signed counterproposal, he should proceed to postFundSetup
-	guaranteeFundingV := consensus_channel.NewGuarantee(big.NewInt(10), o.V.Id, p1.destination, bob.destination)
+	guaranteeFundingV := consensus_channel.NewGuarantee(big.NewInt(10), o.V.Id, p1.Destination(), bob.Destination())
 	o.ToMyLeft.Channel = prepareConsensusChannel(uint(consensus_channel.Leader), bob, p1, guaranteeFundingV)
 
-	oObj, effects, waitingFor, err = o.Crank(&my.privateKey)
+	oObj, effects, waitingFor, err = o.Crank(&my.PrivateKey)
 	o = oObj.(*Objective)
 
 	postFS := state.NewSignedState(o.V.PostFundState())
-	mySig, _ = postFS.State().Sign(my.privateKey)
+	mySig, _ = postFS.State().Sign(my.PrivateKey)
 	_ = postFS.AddSignature(mySig)
 
 	ok(t, err)
@@ -367,11 +339,11 @@
 	my := p1
 	td := newTestData()
 	vPreFund := td.vPreFund
-	left := td.leaderLedgers[my.destination].left
-	right := td.followerLedgers[my.destination].right
-	var s, _ = constructFromState(false, vPreFund, my.address, left, right)
+	left := td.leaderLedgers[my.Destination()].left
+	right := td.followerLedgers[my.Destination()].right
+	var s, _ = constructFromState(false, vPreFund, my.Address, left, right)
 	// Assert that cranking an unapproved objective returns an error
-	_, _, _, err := s.Crank(&my.privateKey)
+	_, _, _, err := s.Crank(&my.PrivateKey)
 	assert(t, err != nil, `Expected error when cranking unapproved objective, but got nil`)
 
 	// Approve the objective, so that the rest of the test cases can run.
@@ -383,11 +355,11 @@
 	// need to remember to convert the result back to a virtualfund.Objective struct
 
 	// Initial Crank
-	oObj, effects, waitingFor, err := o.Crank(&my.privateKey)
+	oObj, effects, waitingFor, err := o.Crank(&my.PrivateKey)
 	o = oObj.(*Objective)
 
 	expectedSignedState := state.NewSignedState(o.V.PreFundState())
-	mySig, _ := o.V.PreFundState().Sign(my.privateKey)
+	mySig, _ := o.V.PreFundState().Sign(my.PrivateKey)
 	_ = expectedSignedState.AddSignature(mySig)
 
 	ok(t, err)
@@ -396,10 +368,10 @@
 	assertStateSentTo(t, effects, expectedSignedState, bob)
 
 	// Manually progress the extended state by collecting prefund signatures
-	collectPeerSignaturesOnSetupState(o.V, my.role, true)
+	collectPeerSignaturesOnSetupState(o.V, my.Role, true)
 
 	// Cranking should move us to the next waiting point, update the ledger channel, and alter the extended state to reflect that
-	oObj, effects, waitingFor, err = o.Crank(&my.privateKey)
+	oObj, effects, waitingFor, err = o.Crank(&my.PrivateKey)
 	o = oObj.(*Objective)
 
 	p := consensus_channel.NewAddProposal(o.ToMyLeft.Channel.Id, 2, o.ToMyLeft.getExpectedGuarantee(), big.NewInt(6))
@@ -410,21 +382,21 @@
 
 	// Check idempotency
 	emptySideEffects := protocols.SideEffects{}
-	oObj, effects, waitingFor, err = o.Crank(&my.privateKey)
+	oObj, effects, waitingFor, err = o.Crank(&my.PrivateKey)
 	o = oObj.(*Objective)
 	ok(t, err)
 	equals(t, effects, emptySideEffects)
 	equals(t, waitingFor, WaitingForCompleteFunding)
 
 	// If P1 had received a signed counterproposal, she should proceed to postFundSetup
-	guaranteeFundingV := consensus_channel.NewGuarantee(big.NewInt(10), o.V.Id, alice.destination, p1.destination)
+	guaranteeFundingV := consensus_channel.NewGuarantee(big.NewInt(10), o.V.Id, alice.Destination(), p1.Destination())
 	o.ToMyLeft.Channel = prepareConsensusChannel(uint(consensus_channel.Leader), alice, p1, guaranteeFundingV)
 
-	oObj, effects, waitingFor, err = o.Crank(&my.privateKey)
+	oObj, effects, waitingFor, err = o.Crank(&my.PrivateKey)
 	o = oObj.(*Objective)
 
 	postFS := state.NewSignedState(o.V.PostFundState())
-	mySig, _ = postFS.State().Sign(my.privateKey)
+	mySig, _ = postFS.State().Sign(my.PrivateKey)
 	_ = postFS.AddSignature(mySig)
 
 	ok(t, err)
@@ -500,12 +472,11 @@
 }
 
 // assertMessageSentTo asserts that ses contains a message
-<<<<<<< HEAD
-func assertStateSentTo(t *testing.T, ses protocols.SideEffects, expected state.SignedState, to actor) {
+func assertStateSentTo(t *testing.T, ses protocols.SideEffects, expected state.SignedState, to testactors.Actor) {
 	_, file, line, _ := runtime.Caller(1)
 	for _, msg := range ses.MessagesToSend {
 		for _, ss := range msg.SignedStates {
-			correctAddress := bytes.Equal(msg.To[:], to.address[:])
+			correctAddress := bytes.Equal(msg.To[:], to.Address[:])
 
 			if correctAddress {
 				diff := compareStates(ss, expected)
@@ -515,13 +486,6 @@
 
 				fmt.Printf("\033[31m%s:%d:\n\n\tincorrect state\n\ndiff: %v", filepath.Base(file), line, diff)
 				t.FailNow()
-=======
-func assertStateSentTo(t *testing.T, ses protocols.SideEffects, expected state.SignedState, to actors.Actor) {
-	for _, msg := range ses.MessagesToSend {
-		for _, ss := range msg.SignedStates {
-			if reflect.DeepEqual(ss, expected) && bytes.Equal(msg.To[:], to.Address[:]) {
-				return
->>>>>>> ba00c28b
 			}
 		}
 	}
